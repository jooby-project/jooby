--- conflicted
+++ resolved
@@ -32,11 +32,7 @@
    *
    * @param ctx Web context.
    * @param value Value to render.
-<<<<<<< HEAD
-   * @return Value as a byte array or <code>null</code> if given object isn't supported it.
-=======
    * @return Encoded value or <code>null</code> if given object isn't supported it.
->>>>>>> f6776e9b
    * @throws Exception If something goes wrong.
    */
   @Nullable BufferedOutput encode(@NonNull Context ctx, @NonNull Object value) throws Exception;
