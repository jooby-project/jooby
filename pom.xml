--- conflicted
+++ resolved
@@ -32,13 +32,8 @@
     <mysql-connector-java.version>8.0.23</mysql-connector-java.version>
     <log4jdbc.version>1.2</log4jdbc.version>
     <h2.version>1.4.200</h2.version>
-<<<<<<< HEAD
     <hibernate.version>5.4.30.Final</hibernate.version>
-    <ebean.version>12.7.2</ebean.version>
-=======
-    <hibernate.version>5.4.29.Final</hibernate.version>
     <ebean.version>12.8.2</ebean.version>
->>>>>>> eac973d0
     <jdbi.version>3.18.0</jdbi.version>
     <flyway.version>7.5.1</flyway.version>
     <graphql-java.version>16.2</graphql-java.version>
