<?xml version="1.0" encoding="UTF-8"?>
<project xmlns="http://maven.apache.org/POM/4.0.0" xmlns:xsi="http://www.w3.org/2001/XMLSchema-instance"
  xsi:schemaLocation="http://maven.apache.org/POM/4.0.0 http://maven.apache.org/maven-v4_0_0.xsd">

  <modelVersion>4.0.0</modelVersion>
  <groupId>org.jooby</groupId>
  <artifactId>jooby-project</artifactId>
  <version>1.0.4-SNAPSHOT</version>
  <packaging>pom</packaging>

  <name>jooby-project</name>

  <description>Scalable, fast and modular micro web framework</description>

  <url>https://github.com/jooby-project/jooby</url>

  <modules>
    <module>jooby</module>
    <module>jooby-spec</module>
    <module>jooby-executor</module>
    <module>jooby-jackson</module>
    <module>jooby-gson</module>
    <module>jooby-hbs</module>
    <module>jooby-ftl</module>
    <module>jooby-pebble</module>
    <module>jooby-jade</module>
    <module>jooby-caffeine</module>
    <module>jooby-guava-cache</module>
    <module>jooby-jdbc</module>
    <module>jooby-jooq</module>
    <module>jooby-hbm</module>
    <module>jooby-hbm4</module>
    <module>jooby-dist</module>
    <module>jooby-undertow</module>
    <module>jooby-servlet</module>
    <module>jooby-jetty</module>
    <module>jooby-netty</module>
    <module>jooby-quartz</module>
    <module>jooby-jdbi</module>
    <module>jooby-run</module>
    <module>jooby-jedis</module>
    <module>jooby-mongodb</module>
    <module>jooby-mongodb-rx</module>
    <module>jooby-morphia</module>
    <module>jooby-camel</module>
    <module>jooby-elasticsearch</module>
    <module>jooby-hbv</module>
    <module>jooby-archetype</module>
    <module>jooby-maven-plugin</module>
    <module>jooby-ehcache</module>
    <module>jooby-pac4j</module>
    <module>jooby-swagger</module>
    <module>jooby-raml</module>
    <module>jooby-spymemcached</module>
    <module>jooby-aws</module>
    <module>jooby-commons-email</module>
    <module>jooby-jongo</module>
    <module>jooby-flyway</module>
    <module>jooby-hazelcast</module>
    <module>jooby-ebean</module>
    <module>jooby-akka</module>
    <module>jooby-metrics</module>
    <module>jooby-querydsl</module>
    <module>jooby-sitemap</module>
    <module>jooby-rxjava</module>
    <module>jooby-rxjava-jdbc</module>
    <module>jooby-banner</module>
    <module>jooby-reactor</module>
    <module>jooby-whoops</module>
    <module>jooby-gradle-plugin</module>
    <module>jooby-couchbase</module>
    <module>jooby-cassandra</module>
    <module>jooby-scanner</module>
    <module>jooby-csl</module>
    <module>jooby-unbescape</module>
    <module>jooby-crash</module>
    <module>jooby-thymeleaf</module>
    <module>jooby-filewatcher</module>
    <module>jooby-lang-js</module>
    <module>jooby-lang-kotlin</module>
    <!-- Assets -->
    <module>jooby-assets</module>
    <module>jooby-assets-j2v8</module>
    <module>jooby-assets-nodejs</module>
    <module>jooby-assets-jshint</module>
    <module>jooby-assets-jscs</module>
    <module>jooby-assets-less</module>
    <module>jooby-assets-less4j</module>
    <module>jooby-assets-csslint</module>
    <module>jooby-assets-ng-annotate</module>
    <module>jooby-assets-uglify</module>
    <module>jooby-assets-clean-css</module>
    <module>jooby-assets-yui-compressor</module>
    <module>jooby-assets-closure-compiler</module>
    <module>jooby-assets-sass</module>
    <module>jooby-assets-requirejs</module>
    <module>jooby-assets-babel</module>
    <module>jooby-assets-rollup</module>
    <module>jooby-assets-svg-sprites</module>
    <module>jooby-assets-svg-symbol</module>
    <module>jooby-assets-autoprefixer</module>
    <module>coverage-report</module>
  </modules>

  <licenses>
    <license>
      <name>The Apache Software License, Version 2.0</name>
      <url>http://www.apache.org/licenses/LICENSE-2.0.txt</url>
    </license>
  </licenses>

  <developers>
    <developer>
      <id>jknack</id>
      <name>Edgar Espina</name>
      <url>https://github.com/jknack</url>
    </developer>
  </developers>

  <scm>
    <connection>scm:git:git@github.com:jooby-project/jooby.git</connection>
    <developerConnection>scm:git:git@github.com:jooby-project/jooby.git</developerConnection>
    <url>scm:git:git@github.com:jooby-project/jooby.git</url>
  </scm>

  <distributionManagement>
    <snapshotRepository>
      <id>ossrh</id>
      <name>Sonatype Nexus Snapshots</name>
      <url>https://oss.sonatype.org/content/repositories/snapshots/</url>
    </snapshotRepository>
    <repository>
      <id>ossrh</id>
      <name>Nexus Release Repository</name>
      <url>https://oss.sonatype.org/service/local/staging/deploy/maven2/</url>
    </repository>
  </distributionManagement>

  <dependencyManagement>
    <dependencies>
      <!-- Jooby -->
      <dependency>
        <groupId>org.jooby</groupId>
        <artifactId>jooby</artifactId>
        <version>${jooby.version}</version>
      </dependency>

      <dependency>
        <groupId>org.jooby</groupId>
        <artifactId>jooby</artifactId>
        <scope>test</scope>
        <version>${jooby.version}</version>
        <classifier>tests</classifier>
      </dependency>

      <dependency>
        <groupId>org.jooby</groupId>
        <artifactId>jooby-hbm4</artifactId>
        <version>${jooby.version}</version>
      </dependency>

      <dependency>
        <groupId>org.jooby</groupId>
        <artifactId>jooby-hbv</artifactId>
        <version>${jooby.version}</version>
      </dependency>

      <dependency>
        <groupId>org.jooby</groupId>
        <artifactId>jooby-jdbc</artifactId>
        <version>${jooby.version}</version>
      </dependency>

      <dependency>
        <groupId>org.jooby</groupId>
        <artifactId>jooby-executor</artifactId>
        <version>${jooby.version}</version>
      </dependency>

      <dependency>
        <groupId>org.jooby</groupId>
        <artifactId>jooby-jdbi</artifactId>
        <version>${jooby.version}</version>
      </dependency>

      <dependency>
        <groupId>org.jooby</groupId>
        <artifactId>jooby-jooq</artifactId>
        <version>${jooby.version}</version>
      </dependency>

      <dependency>
        <groupId>org.jooby</groupId>
        <artifactId>jooby-hbs</artifactId>
        <version>${jooby.version}</version>
      </dependency>

      <dependency>
        <groupId>org.jooby</groupId>
        <artifactId>jooby-jackson</artifactId>
        <version>${jooby.version}</version>
      </dependency>

      <dependency>
        <groupId>org.jooby</groupId>
        <artifactId>jooby-maven-plugin</artifactId>
        <version>${jooby.version}</version>
      </dependency>

      <dependency>
        <groupId>org.jooby</groupId>
        <artifactId>jooby-undertow</artifactId>
        <version>${jooby.version}</version>
      </dependency>

      <dependency>
        <groupId>org.jooby</groupId>
        <artifactId>jooby-jetty</artifactId>
        <version>${jooby.version}</version>
      </dependency>

      <dependency>
        <groupId>org.jooby</groupId>
        <artifactId>jooby-netty</artifactId>
        <version>${jooby.version}</version>
      </dependency>

      <dependency>
        <groupId>org.jooby</groupId>
        <artifactId>jooby-servlet</artifactId>
        <version>${jooby.version}</version>
      </dependency>

      <dependency>
        <groupId>org.jooby</groupId>
        <artifactId>jooby-quartz</artifactId>
        <version>${jooby.version}</version>
      </dependency>

      <dependency>
        <groupId>org.jooby</groupId>
        <artifactId>jooby-guava-cache</artifactId>
        <version>${jooby.version}</version>
      </dependency>

      <dependency>
        <groupId>org.jooby</groupId>
        <artifactId>jooby-ftl</artifactId>
        <version>${jooby.version}</version>
      </dependency>

      <dependency>
        <groupId>org.jooby</groupId>
        <artifactId>jooby-pebble</artifactId>
        <version>${jooby.version}</version>
      </dependency>

      <dependency>
        <groupId>org.jooby</groupId>
        <artifactId>jooby-camel</artifactId>
        <version>${jooby.version}</version>
      </dependency>

      <dependency>
        <groupId>org.jooby</groupId>
        <artifactId>jooby-jedis</artifactId>
        <version>${jooby.version}</version>
      </dependency>

      <dependency>
        <groupId>org.jooby</groupId>
        <artifactId>jooby-mongodb</artifactId>
        <version>${jooby.version}</version>
      </dependency>

      <dependency>
        <groupId>org.jooby</groupId>
        <artifactId>jooby-mongodb-rx</artifactId>
        <version>${jooby.version}</version>
      </dependency>

      <dependency>
        <groupId>org.jooby</groupId>
        <artifactId>jooby-morphia</artifactId>
        <version>${jooby.version}</version>
      </dependency>

      <dependency>
        <groupId>org.jooby</groupId>
        <artifactId>jooby-run</artifactId>
        <version>${jooby.version}</version>
      </dependency>

      <dependency>
        <groupId>org.jooby</groupId>
        <artifactId>jooby-elasticsearch</artifactId>
        <version>${jooby.version}</version>
      </dependency>

      <dependency>
        <groupId>org.jooby</groupId>
        <artifactId>jooby-ehcache</artifactId>
        <version>${jooby.version}</version>
      </dependency>

      <dependency>
        <groupId>org.jooby</groupId>
        <artifactId>jooby-pac4j</artifactId>
        <version>${jooby.version}</version>
      </dependency>

      <dependency>
        <groupId>org.jooby</groupId>
        <artifactId>jooby-swagger</artifactId>
        <version>${jooby.version}</version>
      </dependency>

      <dependency>
        <groupId>org.jooby</groupId>
        <artifactId>jooby-raml</artifactId>
        <version>${jooby.version}</version>
      </dependency>

      <dependency>
        <groupId>org.jooby</groupId>
        <artifactId>jooby-spymemcached</artifactId>
        <version>${jooby.version}</version>
      </dependency>

      <dependency>
        <groupId>org.jooby</groupId>
        <artifactId>jooby-aws</artifactId>
        <version>${jooby.version}</version>
      </dependency>

      <dependency>
        <groupId>org.jooby</groupId>
        <artifactId>jooby-commons-email</artifactId>
        <version>${jooby.version}</version>
      </dependency>

      <dependency>
        <groupId>org.jooby</groupId>
        <artifactId>jooby-jongo</artifactId>
        <version>${jooby.version}</version>
      </dependency>

      <dependency>
        <groupId>org.jooby</groupId>
        <artifactId>jooby-flyway</artifactId>
        <version>${jooby.version}</version>
      </dependency>

      <dependency>
        <groupId>org.jooby</groupId>
        <artifactId>jooby-hazelcast</artifactId>
        <version>${jooby.version}</version>
      </dependency>

      <dependency>
        <groupId>org.jooby</groupId>
        <artifactId>jooby-ebean</artifactId>
        <version>${jooby.version}</version>
      </dependency>

      <dependency>
        <groupId>org.jooby</groupId>
        <artifactId>jooby-akka</artifactId>
        <version>${jooby.version}</version>
      </dependency>

      <dependency>
        <groupId>org.jooby</groupId>
        <artifactId>jooby-assets</artifactId>
        <version>${jooby.version}</version>
      </dependency>

      <dependency>
        <groupId>org.jooby</groupId>
        <artifactId>jooby-assets-clean-css</artifactId>
        <version>${jooby.version}</version>
      </dependency>

      <dependency>
        <groupId>org.jooby</groupId>
        <artifactId>jooby-assets-closure-compiler</artifactId>
        <version>${jooby.version}</version>
      </dependency>

      <dependency>
        <groupId>org.jooby</groupId>
        <artifactId>jooby-assets-csslint</artifactId>
        <version>${jooby.version}</version>
      </dependency>

      <dependency>
        <groupId>org.jooby</groupId>
        <artifactId>jooby-assets-j2v8</artifactId>
        <version>${jooby.version}</version>
      </dependency>

      <dependency>
        <groupId>org.jooby</groupId>
        <artifactId>jooby-assets-nodejs</artifactId>
        <version>${jooby.version}</version>
      </dependency>

      <dependency>
        <groupId>org.jooby</groupId>
        <artifactId>jooby-assets-jscs</artifactId>
        <version>${jooby.version}</version>
      </dependency>

      <dependency>
        <groupId>org.jooby</groupId>
        <artifactId>jooby-assets-jshint</artifactId>
        <version>${jooby.version}</version>
      </dependency>

      <dependency>
        <groupId>org.jooby</groupId>
        <artifactId>jooby-assets-less</artifactId>
        <version>${jooby.version}</version>
      </dependency>

      <dependency>
        <groupId>org.jooby</groupId>
        <artifactId>jooby-assets-less4j</artifactId>
        <version>${jooby.version}</version>
      </dependency>

      <dependency>
        <groupId>org.jooby</groupId>
        <artifactId>jooby-assets-ng-annotate</artifactId>
        <version>${jooby.version}</version>
      </dependency>

      <dependency>
        <groupId>org.jooby</groupId>
        <artifactId>jooby-assets-requirejs</artifactId>
        <version>${jooby.version}</version>
      </dependency>

      <dependency>
        <groupId>org.jooby</groupId>
        <artifactId>jooby-assets-sass</artifactId>
        <version>${jooby.version}</version>
      </dependency>

      <dependency>
        <groupId>org.jooby</groupId>
        <artifactId>jooby-assets-uglify</artifactId>
        <version>${jooby.version}</version>
      </dependency>

      <dependency>
        <groupId>org.jooby</groupId>
        <artifactId>jooby-assets-yui-compressor</artifactId>
        <version>${jooby.version}</version>
      </dependency>

      <dependency>
        <groupId>org.jooby</groupId>
        <artifactId>jooby-assets-babel</artifactId>
        <version>${jooby.version}</version>
      </dependency>

      <dependency>
        <groupId>org.jooby</groupId>
        <artifactId>jooby-assets-rollup</artifactId>
        <version>${jooby.version}</version>
      </dependency>

      <dependency>
        <groupId>org.jooby</groupId>
        <artifactId>jooby-assets-svg-sprites</artifactId>
        <version>${jooby.version}</version>
      </dependency>

      <dependency>
        <groupId>org.jooby</groupId>
        <artifactId>jooby-assets-svg-symbol</artifactId>
        <version>${jooby.version}</version>
      </dependency>

      <dependency>
        <groupId>org.jooby</groupId>
        <artifactId>jooby-assets-autprefixer</artifactId>
        <version>${jooby.version}</version>
      </dependency>

      <dependency>
        <groupId>org.jooby</groupId>
        <artifactId>jooby-metrics</artifactId>
        <version>${jooby.version}</version>
      </dependency>

      <dependency>
        <groupId>org.jooby</groupId>
        <artifactId>jooby-querydsl</artifactId>
        <version>${jooby.version}</version>
      </dependency>

      <dependency>
        <groupId>org.jooby</groupId>
        <artifactId>jooby-sitemap</artifactId>
        <version>${jooby.version}</version>
      </dependency>

      <dependency>
        <groupId>org.jooby</groupId>
        <artifactId>jooby-rxjava</artifactId>
        <version>${jooby.version}</version>
      </dependency>

      <dependency>
        <groupId>org.jooby</groupId>
        <artifactId>jooby-banner</artifactId>
        <version>${jooby.version}</version>
      </dependency>

      <dependency>
        <groupId>org.jooby</groupId>
        <artifactId>jooby-rxjava-jdbc</artifactId>
        <version>${jooby.version}</version>
      </dependency>

      <dependency>
        <groupId>org.jooby</groupId>
        <artifactId>jooby-reactor</artifactId>
        <version>${jooby.version}</version>
      </dependency>

      <dependency>
        <groupId>org.jooby</groupId>
        <artifactId>jooby-whoops</artifactId>
        <version>${jooby.version}</version>
      </dependency>

      <dependency>
        <groupId>org.jooby</groupId>
        <artifactId>jooby-gradle-plugin</artifactId>
        <version>${jooby.version}</version>
      </dependency>

      <dependency>
        <groupId>org.jooby</groupId>
        <artifactId>jooby-couchbase</artifactId>
        <version>${jooby.version}</version>
      </dependency>

      <dependency>
        <groupId>org.jooby</groupId>
        <artifactId>jooby-cassandra</artifactId>
        <version>${jooby.version}</version>
      </dependency>

      <dependency>
        <groupId>org.jooby</groupId>
        <artifactId>jooby-hbm</artifactId>
        <version>${jooby.version}</version>
      </dependency>

      <dependency>
        <groupId>org.jooby</groupId>
        <artifactId>jooby-scanner</artifactId>
        <version>${jooby.version}</version>
      </dependency>

      <dependency>
        <groupId>org.jooby</groupId>
        <artifactId>jooby-csl</artifactId>
        <version>${jooby.version}</version>
      </dependency>

      <dependency>
        <groupId>org.jooby</groupId>
        <artifactId>jooby-unbescape</artifactId>
        <version>${jooby.version}</version>
      </dependency>

      <dependency>
        <groupId>org.jooby</groupId>
        <artifactId>jooby-crash</artifactId>
        <version>${jooby.version}</version>
      </dependency>

      <dependency>
        <groupId>org.jooby</groupId>
        <artifactId>jooby-thymeleaf</artifactId>
        <version>${jooby.version}</version>
      </dependency>

      <dependency>
        <groupId>org.jooby</groupId>
        <artifactId>jooby-filewatcher</artifactId>
        <version>${jooby.version}</version>
      </dependency>

      <dependency>
        <groupId>org.jooby</groupId>
        <artifactId>jooby-lang-js</artifactId>
        <version>${jooby.version}</version>
      </dependency>

      <dependency>
        <groupId>org.jooby</groupId>
        <artifactId>jooby-lang-kotlin</artifactId>
        <version>${jooby.version}</version>
      </dependency>

      <!-- coverity escapers -->
      <dependency>
        <groupId>com.coverity.security</groupId>
        <artifactId>coverity-escapers</artifactId>
        <version>${coverity-escapers.version}</version>
      </dependency>

      <dependency>
        <groupId>org.unbescape</groupId>
        <artifactId>unbescape</artifactId>
        <version>${unbescape.version}</version>
      </dependency>

      <!-- fast-classpath-scanner -->
      <dependency>
        <groupId>io.github.lukehutch</groupId>
        <artifactId>fast-classpath-scanner</artifactId>
        <version>${fast-classpath-scanner.version}</version>
      </dependency>

      <!-- bson4jackon -->
      <dependency>
        <groupId>de.undercouch</groupId>
        <artifactId>bson4jackson</artifactId>
        <version>${bson4jackson.version}</version>
      </dependency>

      <!-- couchbase -->
      <dependency>
        <groupId>com.couchbase.client</groupId>
        <artifactId>java-client</artifactId>
        <version>${couchbase-client.version}</version>
      </dependency>

      <!-- cassandra -->
      <dependency>
        <groupId>com.datastax.cassandra</groupId>
        <artifactId>cassandra-driver-core</artifactId>
        <version>${cassandra.version}</version>
      </dependency>

      <dependency>
        <groupId>com.datastax.cassandra</groupId>
        <artifactId>cassandra-driver-mapping</artifactId>
        <version>${cassandra.version}</version>
      </dependency>

      <dependency>
        <groupId>com.datastax.cassandra</groupId>
        <artifactId>cassandra-driver-extras</artifactId>
        <version>${cassandra.version}</version>
      </dependency>

      <!-- Logging System -->
      <dependency>
        <groupId>org.slf4j</groupId>
        <artifactId>slf4j-api</artifactId>
        <version>${slf4j-api.version}</version>
      </dependency>

      <dependency>
        <groupId>org.slf4j</groupId>
        <artifactId>log4j-over-slf4j</artifactId>
        <version>${slf4j-api.version}</version>
      </dependency>

      <dependency>
        <groupId>org.slf4j</groupId>
        <artifactId>jcl-over-slf4j</artifactId>
        <version>${slf4j-api.version}</version>
      </dependency>

      <dependency>
        <groupId>org.slf4j</groupId>
        <artifactId>jul-to-slf4j</artifactId>
        <version>${slf4j-api.version}</version>
      </dependency>

      <dependency>
        <groupId>ch.qos.logback</groupId>
        <artifactId>logback-classic</artifactId>
        <version>${logback-classic.version}</version>
      </dependency>

      <!-- ASM -->
      <dependency>
        <groupId>org.ow2.asm</groupId>
        <artifactId>asm</artifactId>
        <version>${asm.version}</version>
      </dependency>

      <dependency>
        <groupId>org.ow2.asm</groupId>
        <artifactId>asm-util</artifactId>
        <version>${asm.version}</version>
      </dependency>

      <!-- cglib -->
      <dependency>
        <groupId>cglib</groupId>
        <artifactId>cglib-nodep</artifactId>
        <version>${cglib.version}</version>
      </dependency>

      <!-- Config -->
      <dependency>
        <groupId>com.typesafe</groupId>
        <artifactId>config</artifactId>
        <version>${config.version}</version>
      </dependency>

      <!-- Caffeine -->
      <dependency>
        <groupId>com.github.ben-manes.caffeine</groupId>
        <artifactId>caffeine</artifactId>
        <version>${caffeine.version}</version>
      </dependency>

      <!-- Guava -->
      <dependency>
        <groupId>com.google.guava</groupId>
        <artifactId>guava</artifactId>
        <version>${guava.version}</version>
      </dependency>

      <!-- javaslang -->
      <dependency>
        <groupId>io.javaslang</groupId>
        <artifactId>javaslang</artifactId>
        <version>${javaslang.version}</version>
      </dependency>
      <dependency>
        <groupId>io.javaslang</groupId>
        <artifactId>javaslang-match</artifactId>
        <version>${javaslang.version}</version>
      </dependency>

      <!-- Guice -->
      <dependency>
        <groupId>com.google.inject</groupId>
        <artifactId>guice</artifactId>
        <version>${guice.version}</version>
      </dependency>

      <dependency>
        <groupId>com.google.inject.extensions</groupId>
        <artifactId>guice-multibindings</artifactId>
        <version>${guice.version}</version>
      </dependency>

      <dependency>
        <groupId>com.google.code.findbugs</groupId>
        <artifactId>jsr305</artifactId>
        <version>${jsr305.version}</version>
      </dependency>

      <!-- Servlet -->
      <dependency>
        <groupId>javax.servlet</groupId>
        <artifactId>javax.servlet-api</artifactId>
        <version>${servlet.version}</version>
      </dependency>

      <!-- Undertow -->
      <dependency>
        <groupId>io.undertow</groupId>
        <artifactId>undertow-core</artifactId>
        <version>${undertow.version}</version>
      </dependency>

      <!-- Jetty -->
      <dependency>
        <groupId>org.eclipse.jetty</groupId>
        <artifactId>jetty-server</artifactId>
        <version>${jetty.version}</version>
      </dependency>

      <dependency>
        <groupId>org.eclipse.jetty.websocket</groupId>
        <artifactId>websocket-server</artifactId>
        <version>${jetty.version}</version>
      </dependency>

      <!-- Netty -->
      <dependency>
        <groupId>io.netty</groupId>
        <artifactId>netty-buffer</artifactId>
        <version>${netty.version}</version>
      </dependency>

      <dependency>
        <groupId>io.netty</groupId>
        <artifactId>netty-handler</artifactId>
        <version>${netty.version}</version>
      </dependency>

      <dependency>
        <groupId>io.netty</groupId>
        <artifactId>netty-codec-http</artifactId>
        <version>${netty.version}</version>
      </dependency>

      <dependency>
        <groupId>org.javassist</groupId>
        <artifactId>javassist</artifactId>
        <version>${javassist.version}</version>
      </dependency>

      <!-- Jackson 2.x -->
      <dependency>
        <groupId>com.fasterxml.jackson.core</groupId>
        <artifactId>jackson-core</artifactId>
        <version>${jackson.version}</version>
      </dependency>

      <dependency>
        <groupId>com.fasterxml.jackson.core</groupId>
        <artifactId>jackson-databind</artifactId>
        <version>${jackson.version}</version>
      </dependency>

      <dependency>
        <groupId>com.fasterxml.jackson.datatype</groupId>
        <artifactId>jackson-datatype-jdk8</artifactId>
        <version>${jackson.version}</version>
      </dependency>

      <dependency>
        <groupId>com.fasterxml.jackson.datatype</groupId>
        <artifactId>jackson-datatype-jsr310</artifactId>
        <version>${jackson.version}</version>
      </dependency>

      <dependency>
        <groupId>com.fasterxml.jackson.module</groupId>
        <artifactId>jackson-module-parameter-names</artifactId>
        <version>${jackson.version}</version>
      </dependency>

      <dependency>
        <groupId>com.fasterxml.jackson.datatype</groupId>
        <artifactId>jackson-datatype-guava</artifactId>
        <version>${jackson.version}</version>
      </dependency>

      <dependency>
        <groupId>com.fasterxml.jackson.dataformat</groupId>
        <artifactId>jackson-dataformat-yaml</artifactId>
        <version>${jackson.version}</version>
      </dependency>

      <dependency>
        <groupId>com.fasterxml.jackson.module</groupId>
        <artifactId>jackson-module-kotlin</artifactId>
        <version>${jackson.version}</version>
      </dependency>

      <!-- commons-lang3 -->
      <dependency>
        <groupId>org.apache.commons</groupId>
        <artifactId>commons-lang3</artifactId>
        <version>${commons-lang3.version}</version>
      </dependency>

      <!-- snake yaml -->
      <dependency>
        <groupId>org.yaml</groupId>
        <artifactId>snakeyaml</artifactId>
        <version>${snakeyaml.version}</version>
      </dependency>

      <!-- Quartz -->
      <dependency>
        <groupId>org.quartz-scheduler</groupId>
        <artifactId>quartz</artifactId>
        <version>${quartz.version}</version>
        <exclusions>
          <exclusion>
            <!-- we use hikari, not need for c3p0 -->
            <groupId>c3p0</groupId>
            <artifactId>c3p0</artifactId>
          </exclusion>
        </exclusions>
      </dependency>

      <!-- Gson -->
      <dependency>
        <groupId>com.google.code.gson</groupId>
        <artifactId>gson</artifactId>
        <version>${gson.version}</version>
      </dependency>

      <!-- JDBI -->
      <dependency>
        <groupId>org.jdbi</groupId>
        <artifactId>jdbi</artifactId>
        <version>${jdbi.version}</version>
      </dependency>

      <!-- Apache Camel -->
      <dependency>
        <groupId>org.apache.camel</groupId>
        <artifactId>camel-core</artifactId>
        <version>${camel.version}</version>
      </dependency>

      <!-- rxjava -->
      <dependency>
        <groupId>io.reactivex</groupId>
        <artifactId>rxjava</artifactId>
        <version>${rxjava.version}</version>
      </dependency>

      <!-- Fluent HC -->
      <dependency>
        <groupId>org.apache.httpcomponents</groupId>
        <artifactId>httpclient</artifactId>
        <version>${http-client.version}</version>
      </dependency>

      <dependency>
        <groupId>io.rest-assured</groupId>
        <artifactId>rest-assured</artifactId>
        <version>${rest-assured.version}</version>
      </dependency>


      <dependency>
        <groupId>org.apache.httpcomponents</groupId>
        <artifactId>fluent-hc</artifactId>
        <version>${http-client.version}</version>
      </dependency>

      <dependency>
        <groupId>org.apache.httpcomponents</groupId>
        <artifactId>httpmime</artifactId>
        <version>${http-client.version}</version>
      </dependency>

      <!-- Async Http Client -->
      <dependency>
        <groupId>com.ning</groupId>
        <artifactId>async-http-client</artifactId>
        <version>${async-http-client.version}</version>
      </dependency>

      <!-- Handlebars -->
      <dependency>
        <groupId>com.github.jknack</groupId>
        <artifactId>handlebars</artifactId>
        <version>${handlebars.version}</version>
      </dependency>

      <dependency>
        <groupId>com.github.jknack</groupId>
        <artifactId>handlebars-guava-cache</artifactId>
        <version>${handlebars.version}</version>
      </dependency>

      <!-- Freemarker -->
      <dependency>
        <groupId>org.freemarker</groupId>
        <artifactId>freemarker</artifactId>
        <version>${freemarker.version}</version>
      </dependency>

      <!-- Thymeleaf -->
      <dependency>
        <groupId>org.thymeleaf</groupId>
        <artifactId>thymeleaf</artifactId>
        <version>${thymeleaf.version}</version>
      </dependency>

      <!-- Rocker -->
      <dependency>
        <groupId>com.fizzed</groupId>
        <artifactId>rocker-runtime</artifactId>
        <version>${rocker.version}</version>
      </dependency>

      <dependency>
        <groupId>com.fizzed</groupId>
        <artifactId>rocker-compiler</artifactId>
        <version>${rocker.version}</version>
        <scope>provided</scope>
      </dependency>

      <!-- jade4j -->
      <dependency>
        <groupId>de.neuland-bfi</groupId>
        <artifactId>jade4j</artifactId>
        <version>${jade4j.version}</version>
      </dependency>

      <!-- pebble -->
      <dependency>
        <groupId>com.mitchellbosecke</groupId>
        <artifactId>pebble</artifactId>
        <version>${pebble.version}</version>
      </dependency>

      <!-- Connection Pool -->
      <dependency>
        <groupId>com.zaxxer</groupId>
        <artifactId>HikariCP</artifactId>
        <version>${hikariCP.version}</version>
      </dependency>

      <!-- Jedis -->
      <dependency>
        <groupId>redis.clients</groupId>
        <artifactId>jedis</artifactId>
        <version>${jedis.version}</version>
      </dependency>

      <!-- Mongodb -->
      <dependency>
        <groupId>org.mongodb</groupId>
        <artifactId>mongodb-driver-core</artifactId>
        <version>${mongo-driver-core.version}</version>
      </dependency>

      <dependency>
        <groupId>org.mongodb</groupId>
        <artifactId>mongo-java-driver</artifactId>
        <version>${mongo-java-driver.version}</version>
      </dependency>

      <dependency>
        <groupId>org.mongodb</groupId>
        <artifactId>mongodb-driver-async</artifactId>
        <version>${mongodb-driver-async.version}</version>
      </dependency>

      <dependency>
        <groupId>org.mongodb</groupId>
        <artifactId>mongodb-driver-rx</artifactId>
        <version>${mongo-driver-driver-rx.version}</version>
      </dependency>

      <dependency>
        <groupId>org.mongodb.morphia</groupId>
        <artifactId>morphia</artifactId>
        <version>${morphia.version}</version>
      </dependency>

      <dependency>
        <groupId>org.mongodb.morphia</groupId>
        <artifactId>morphia-logging-slf4j</artifactId>
        <version>${morphia.version}</version>
      </dependency>

      <!-- H2 database -->
      <dependency>
        <groupId>com.h2database</groupId>
        <artifactId>h2</artifactId>
        <version>${h2.version}</version>
      </dependency>

      <!-- mySQL -->
      <dependency>
        <groupId>mysql</groupId>
        <artifactId>mysql-connector-java</artifactId>
        <version>${mysql-connector-java.version}</version>
      </dependency>

      <!-- Elasticsearch -->
      <dependency>
        <groupId>org.elasticsearch.client</groupId>
        <artifactId>rest</artifactId>
        <version>${elasticsearch}</version>
      </dependency>

      <!-- Hibernate -->
      <dependency>
        <groupId>org.hibernate</groupId>
        <artifactId>hibernate-entitymanager</artifactId>
        <version>${hibernate.version}</version>
      </dependency>

      <!-- Hibernate Validator -->
      <dependency>
        <groupId>org.hibernate</groupId>
        <artifactId>hibernate-validator</artifactId>
        <version>${hibernate-validator.version}</version>
      </dependency>

      <dependency>
        <groupId>javax.el</groupId>
        <artifactId>javax.el-api</artifactId>
        <version>${javax.el-api.version}</version>
      </dependency>

      <dependency>
        <groupId>org.glassfish.web</groupId>
        <artifactId>javax.el</artifactId>
        <version>${javax.el-ref.version}</version>
      </dependency>

      <!-- jboss-modules -->
      <dependency>
        <groupId>org.jboss.modules</groupId>
        <artifactId>jboss-modules</artifactId>
        <version>${jboss-modules.version}</version>
      </dependency>

      <dependency>
        <groupId>org.jsoup</groupId>
        <artifactId>jsoup</artifactId>
        <version>${jsoup.version}</version>
      </dependency>

      <!-- swagger -->
      <dependency>
        <groupId>io.swagger</groupId>
        <artifactId>swagger-core</artifactId>
        <version>${swagger.version}</version>
      </dependency>

      <dependency>
        <groupId>org.webjars</groupId>
        <artifactId>swagger-ui</artifactId>
        <version>${swagger-ui.version}</version>
      </dependency>

      <!-- Pac4j -->
      <dependency>
        <groupId>org.pac4j</groupId>
        <artifactId>pac4j-core</artifactId>
        <version>${pac4j.version}</version>
      </dependency>

      <dependency>
        <groupId>org.pac4j</groupId>
        <artifactId>pac4j-oauth</artifactId>
        <version>${pac4j.version}</version>
      </dependency>

      <dependency>
        <groupId>org.pac4j</groupId>
        <artifactId>pac4j-cas</artifactId>
        <version>${pac4j.version}</version>
      </dependency>

      <dependency>
        <groupId>org.pac4j</groupId>
        <artifactId>pac4j-http</artifactId>
        <version>${pac4j.version}</version>
      </dependency>

      <dependency>
        <groupId>org.pac4j</groupId>
        <artifactId>pac4j-openid</artifactId>
        <version>${pac4j.version}</version>
      </dependency>

      <dependency>
        <groupId>org.pac4j</groupId>
        <artifactId>pac4j-saml</artifactId>
        <version>${pac4j.version}</version>
      </dependency>

      <dependency>
        <groupId>org.pac4j</groupId>
        <artifactId>pac4j-gae</artifactId>
        <version>${pac4j.version}</version>
      </dependency>

      <dependency>
        <groupId>org.pac4j</groupId>
        <artifactId>pac4j-oidc</artifactId>
        <version>${pac4j.version}</version>
      </dependency>

      <dependency>
        <groupId>org.pac4j</groupId>
        <artifactId>pac4j-jwt</artifactId>
        <version>${pac4j.version}</version>
      </dependency>

      <dependency>
        <groupId>org.pac4j</groupId>
        <artifactId>pac4j-ldap</artifactId>
        <version>${pac4j.version}</version>
      </dependency>

      <dependency>
        <groupId>org.pac4j</groupId>
        <artifactId>pac4j-sql</artifactId>
        <version>${pac4j.version}</version>
      </dependency>

      <dependency>
        <groupId>org.pac4j</groupId>
        <artifactId>pac4j-mongo</artifactId>
        <version>${pac4j.version}</version>
      </dependency>

      <dependency>
        <groupId>org.pac4j</groupId>
        <artifactId>pac4j-stormpath</artifactId>
        <version>${pac4j.version}</version>
      </dependency>

      <!-- AWS -->
      <dependency>
        <groupId>com.amazonaws</groupId>
        <artifactId>aws-java-sdk-core</artifactId>
        <version>${aws-java-sdk.version}</version>
        <exclusions>
          <exclusion>
            <groupId>commons-logging</groupId>
            <artifactId>commons-logging</artifactId>
          </exclusion>
        </exclusions>
      </dependency>

      <dependency>
        <groupId>com.amazonaws</groupId>
        <artifactId>aws-java-sdk-s3</artifactId>
        <version>${aws-java-sdk.version}</version>
      </dependency>

      <!-- Akka -->
      <dependency>
        <groupId>com.typesafe.akka</groupId>
        <artifactId>akka-actor_2.11</artifactId>
        <version>${akka.version}</version>
      </dependency>

      <dependency>
        <groupId>com.typesafe.akka</groupId>
        <artifactId>akka-slf4j_2.11</artifactId>
        <version>${akka.version}</version>
      </dependency>

      <!-- Apache Commons Emails -->
      <dependency>
        <groupId>org.apache.commons</groupId>
        <artifactId>commons-email</artifactId>
        <version>${commons-email.version}</version>
      </dependency>

      <!-- jongo -->
      <dependency>
        <groupId>org.jongo</groupId>
        <artifactId>jongo</artifactId>
        <version>${jongo.version}</version>
      </dependency>

      <!-- Flyway -->
      <dependency>
        <groupId>org.flywaydb</groupId>
        <artifactId>flyway-core</artifactId>
        <version>${flyway.version}</version>
      </dependency>

      <!-- Hazelcast -->
      <dependency>
        <groupId>com.hazelcast</groupId>
        <artifactId>hazelcast</artifactId>
        <version>${hazelcast.version}</version>
      </dependency>

      <!-- jruby -->
      <dependency>
        <groupId>org.jruby</groupId>
        <artifactId>jruby-complete</artifactId>
        <version>${jruby.version}</version>
      </dependency>

      <!-- Less -->
      <dependency>
        <groupId>com.github.sommeri</groupId>
        <artifactId>less4j</artifactId>
        <version>${less4j.version}</version>
      </dependency>

      <!-- Ebean -->
      <dependency>
        <groupId>io.ebean</groupId>
        <artifactId>ebean</artifactId>
        <version>${ebean.version}</version>
      </dependency>

      <dependency>
        <groupId>org.avaje</groupId>
        <artifactId>avaje-agentloader</artifactId>
        <version>${avaje-agentloader.version}</version>
      </dependency>

      <dependency>
        <groupId>io.ebean</groupId>
        <artifactId>ebean-agent</artifactId>
        <version>${ebean-agent.version}</version>
      </dependency>

      <!-- jooq -->
      <dependency>
        <groupId>org.jooq</groupId>
        <artifactId>jooq</artifactId>
        <version>${jooq.version}</version>
      </dependency>

      <dependency>
        <groupId>org.jooq</groupId>
        <artifactId>jooq-meta</artifactId>
        <version>${jooq.version}</version>
      </dependency>

      <dependency>
        <groupId>org.jooq</groupId>
        <artifactId>jooq-codegen</artifactId>
        <version>${jooq.version}</version>
      </dependency>

      <!-- YUI Compressor -->
      <dependency>
        <groupId>com.yahoo.platform.yui</groupId>
        <artifactId>yuicompressor</artifactId>
        <version>${yuicompressor.version}</version>
      </dependency>

      <!-- Closure Compiler -->
      <dependency>
        <groupId>com.google.javascript</groupId>
        <artifactId>closure-compiler</artifactId>
        <version>${closure-compiler.version}</version>
      </dependency>

      <dependency>
        <groupId>io.dropwizard.metrics</groupId>
        <artifactId>metrics-core</artifactId>
        <version>${metrics.version}</version>
      </dependency>

      <dependency>
        <groupId>io.dropwizard.metrics</groupId>
        <artifactId>metrics-healthchecks</artifactId>
        <version>${metrics.version}</version>
      </dependency>

      <dependency>
        <groupId>io.dropwizard.metrics</groupId>
        <artifactId>metrics-jvm</artifactId>
        <version>${metrics.version}</version>
      </dependency>

      <!-- rxjava-jdbc -->
      <dependency>
        <groupId>io.reactivex</groupId>
        <artifactId>rxjava-string</artifactId>
        <version>${rxjava-string.version}</version>
      </dependency>

      <dependency>
        <groupId>io.reactivex</groupId>
        <artifactId>rxjava-math</artifactId>
        <version>${rxjava-math.version}</version>
      </dependency>

      <dependency>
        <groupId>com.github.davidmoten</groupId>
        <artifactId>rxjava-jdbc</artifactId>
        <version>${rxjava-jdbc.version}</version>
      </dependency>

      <dependency>
        <groupId>io.projectreactor</groupId>
        <artifactId>reactor-core</artifactId>
        <version>${reactor.version}</version>
      </dependency>

      <!-- zt-zip -->
      <dependency>
        <groupId>org.zeroturnaround</groupId>
        <artifactId>zt-zip</artifactId>
        <version>${zt-zip.version}</version>
      </dependency>

      <dependency>
        <groupId>org.apache.xmlgraphics</groupId>
        <artifactId>batik-transcoder</artifactId>
        <version>${batik.version}</version>
      </dependency>

      <!-- Kotlin -->
      <dependency>
        <groupId>org.jetbrains.kotlin</groupId>
        <artifactId>kotlin-stdlib</artifactId>
        <version>${kotlin.version}</version>
      </dependency>

      <dependency>
        <groupId>org.jetbrains.kotlin</groupId>
        <artifactId>kotlin-reflect</artifactId>
        <version>${kotlin.version}</version>
      </dependency>

      <!-- Maven -->
      <dependency>
        <groupId>org.codehaus.mojo</groupId>
        <artifactId>exec-maven-plugin</artifactId>
        <version>${exec-maven-plugin.version}</version>
      </dependency>

      <dependency>
        <groupId>org.apache.maven</groupId>
        <artifactId>maven-plugin-api</artifactId>
        <version>${maven-plugin-api.version}</version>
      </dependency>

      <dependency>
        <groupId>org.apache.maven</groupId>
        <artifactId>maven-project</artifactId>
        <version>${maven-project.version}</version>
      </dependency>

      <dependency>
        <groupId>org.apache.maven</groupId>
        <artifactId>maven-core</artifactId>
        <version>${maven-core.version}</version>
      </dependency>

      <dependency>
        <groupId>org.apache.maven.plugin-tools</groupId>
        <artifactId>maven-plugin-annotations</artifactId>
        <version>${maven-plugin-annotations.version}</version>
      </dependency>

      <dependency>
        <groupId>org.codehaus.plexus</groupId>
        <artifactId>plexus-utils</artifactId>
        <version>${plexus-utils.version}</version>
      </dependency>

      <dependency>
        <groupId>org.twdata.maven</groupId>
        <artifactId>mojo-executor</artifactId>
        <version>${mojo-executor.version}</version>
      </dependency>

      <dependency>
        <groupId>org.apache.maven.plugins</groupId>
        <artifactId>maven-antrun-plugin</artifactId>
        <version>${maven-antrun-plugin.version}</version>
      </dependency>

      <!-- sitemap -->
      <dependency>
        <groupId>cz.jiripinkas</groupId>
        <artifactId>jsitemapgenerator</artifactId>
        <version>${jsitemapgenerator.version}</version>
      </dependency>

      <!-- Ehcache -->
      <dependency>
        <groupId>net.sf.ehcache</groupId>
        <artifactId>ehcache</artifactId>
        <version>${ehcache.version}</version>
      </dependency>

      <dependency>
        <groupId>net.spy</groupId>
        <artifactId>spymemcached</artifactId>
        <version>${spymemcached.version}</version>
      </dependency>

      <!-- jfiglet -->
      <dependency>
        <groupId>com.github.lalyos</groupId>
        <artifactId>jfiglet</artifactId>
        <version>${jfiglet.version}</version>
      </dependency>

      <!-- groovy -->
      <dependency>
        <groupId>org.codehaus.groovy</groupId>
        <artifactId>groovy</artifactId>
        <version>${groovy.version}</version>
      </dependency>

      <!-- crash -->
      <dependency>
        <groupId>org.crashub</groupId>
        <artifactId>crash.shell</artifactId>
        <version>${crash.version}</version>
        <exclusions>
          <exclusion>
            <groupId>org.codehaus.groovy</groupId>
            <artifactId>groovy-all</artifactId>
          </exclusion>
        </exclusions>
      </dependency>

      <dependency>
        <groupId>org.crashub</groupId>
        <artifactId>crash.connectors.telnet</artifactId>
        <version>${crash.version}</version>
        <exclusions>
          <exclusion>
            <groupId>org.codehaus.groovy</groupId>
            <artifactId>groovy-all</artifactId>
          </exclusion>
          <exclusion>
            <groupId>log4j</groupId>
            <artifactId>log4j</artifactId>
          </exclusion>
          <exclusion>
            <groupId>commons-logging</groupId>
            <artifactId>commons-logging</artifactId>
          </exclusion>
        </exclusions>
      </dependency>

      <dependency>
        <groupId>org.crashub</groupId>
        <artifactId>crash.connectors.web</artifactId>
        <version>${crash.version}</version>
        <exclusions>
          <exclusion>
            <groupId>com.google.code.gson</groupId>
            <artifactId>gson</artifactId>
          </exclusion>
        </exclusions>
      </dependency>

      <dependency>
        <groupId>org.crashub</groupId>
        <artifactId>crash.connectors.ssh</artifactId>
        <version>${crash.version}</version>
        <exclusions>
          <exclusion>
            <groupId>org.codehaus.groovy</groupId>
            <artifactId>groovy-all</artifactId>
          </exclusion>
        </exclusions>
      </dependency>

      <dependency>
        <groupId>org.crashub</groupId>
        <artifactId>crash.plugins.mail</artifactId>
        <version>${crash.version}</version>
      </dependency>

      <dependency>
        <groupId>org.crashub</groupId>
        <artifactId>crash.plugins.cron</artifactId>
        <version>${crash.version}</version>
      </dependency>

      <!-- Test dependencies -->
      <dependency>
        <groupId>junit</groupId>
        <artifactId>junit</artifactId>
        <version>${junit.version}</version>
      </dependency>

      <dependency>
        <groupId>org.easymock</groupId>
        <artifactId>easymock</artifactId>
        <version>${easymock.version}</version>
      </dependency>

      <dependency>
        <groupId>org.powermock</groupId>
        <artifactId>powermock-api-easymock</artifactId>
        <version>${powermock.version}</version>
        <scope>test</scope>
        <exclusions>
          <exclusion>
            <groupId>org.easymock</groupId>
            <artifactId>easymock</artifactId>
          </exclusion>
        </exclusions>
      </dependency>

      <dependency>
        <groupId>org.powermock</groupId>
        <artifactId>powermock-module-junit4</artifactId>
        <version>${powermock.version}</version>
        <scope>test</scope>
      </dependency>

      <dependency>
        <groupId>org.jacoco</groupId>
        <artifactId>org.jacoco.agent</artifactId>
        <classifier>runtime</classifier>
        <version>${jacoco.version}</version>
        <scope>test</scope>
      </dependency>

    </dependencies>
  </dependencyManagement>

  <build>

    <plugins>

      <!-- Force maven-3.x and java-1.8 -->
      <plugin>
        <groupId>org.apache.maven.plugins</groupId>
        <artifactId>maven-enforcer-plugin</artifactId>
        <version>${maven-enforcer-plugin.version}</version>
        <executions>
          <execution>
            <id>enforce.versions</id>
            <goals>
              <goal>enforce</goal>
            </goals>
            <configuration>
              <rules>
                <requireMavenVersion>
                  <version>[3.0,)</version>
                </requireMavenVersion>
                <requireJavaVersion>
                  <version>${java.source.version}</version>
                </requireJavaVersion>
              </rules>
            </configuration>
          </execution>
        </executions>
      </plugin>

      <plugin>
        <artifactId>maven-compiler-plugin</artifactId>
        <version>${maven-compiler-plugin.version}</version>
        <configuration>
          <source>${java.source.version}</source>
          <target>${java.source.version}</target>
          <encoding>${project.build.sourceEncoding}</encoding>
        </configuration>
      </plugin>

      <plugin>
        <groupId>org.apache.maven.plugins</groupId>
        <artifactId>maven-javadoc-plugin</artifactId>
        <version>${maven-javadoc-plugin.version}</version>
      </plugin>

      <plugin>
        <artifactId>maven-jar-plugin</artifactId>
        <version>${maven-jar-plugin.version}</version>
        <configuration>
          <archive>
            <manifest>
              <addDefaultImplementationEntries>true</addDefaultImplementationEntries>
              <addDefaultSpecificationEntries>true</addDefaultSpecificationEntries>
            </manifest>
          </archive>
        </configuration>
      </plugin>

      <!-- version plugin -->
      <plugin>
        <groupId>org.codehaus.mojo</groupId>
        <artifactId>versions-maven-plugin</artifactId>
        <version>${versions-maven-plugin.version}</version>
      </plugin>

      <!-- sure-fire -->
      <plugin>
        <groupId>org.apache.maven.plugins</groupId>
        <artifactId>maven-surefire-plugin</artifactId>
        <version>${maven-surefire-plugin.version}</version>
      </plugin>

      <!-- Eclipse setup -->
      <plugin>
        <groupId>org.apache.maven.plugins</groupId>
        <artifactId>maven-eclipse-plugin</artifactId>
        <version>${maven-eclipse-plugin.version}</version>
        <configuration>
          <downloadSources>true</downloadSources>
        </configuration>
      </plugin>

      <!-- Checkstyle -->
      <plugin>
        <groupId>org.apache.maven.plugins</groupId>
        <artifactId>maven-checkstyle-plugin</artifactId>
        <version>${maven-checkstyle-plugin.version}</version>
        <configuration>
          <consoleOutput>true</consoleOutput>
          <configLocation>checkstyle.xml</configLocation>
          <failsOnError>true</failsOnError>
        </configuration>
        <executions>
          <execution>
            <id>checkstyle</id>
            <phase>off</phase>
            <goals>
              <goal>checkstyle</goal>
            </goals>
          </execution>
        </executions>
      </plugin>

      <!-- Deploy plugin -->
      <plugin>
        <groupId>org.sonatype.plugins</groupId>
        <artifactId>nexus-staging-maven-plugin</artifactId>
        <version>${nexus-staging-maven-plugin.version}</version>
        <extensions>true</extensions>
        <configuration>
          <serverId>ossrh</serverId>
          <nexusUrl>https://oss.sonatype.org/</nexusUrl>
          <autoReleaseAfterClose>true</autoReleaseAfterClose>
        </configuration>
      </plugin>

      <plugin>
        <groupId>org.apache.maven.plugins</groupId>
        <artifactId>maven-deploy-plugin</artifactId>
        <version>${maven-deploy-plugin.version}</version>
      </plugin>
    </plugins>

    <pluginManagement>
      <plugins>
        <!-- jooby:run & jooby:assets -->
        <plugin>
          <groupId>org.jooby</groupId>
          <artifactId>jooby-maven-plugin</artifactId>
          <version>${jooby-maven-plugin.version}</version>
        </plugin>

<<<<<<< HEAD
        <!-- kotlin -->
        <plugin>
          <artifactId>kotlin-maven-plugin</artifactId>
          <groupId>org.jetbrains.kotlin</groupId>
          <version>${kotlin.version}</version>
          <executions>
            <execution>
              <id>compile</id>
              <goals>
                <goal>compile</goal>
              </goals>
              <configuration>
                <args>-java-parameters</args>
                <jvmTarget>1.8</jvmTarget>
              </configuration>
            </execution>

            <execution>
              <id>test-compile</id>
              <goals>
                <goal>test-compile</goal>
              </goals>
            </execution>
          </executions>
        </plugin>

=======
>>>>>>> cae12cf7
        <!-- avaje-enhancer -->
        <plugin>
          <groupId>org.avaje.ebean</groupId>
          <artifactId>ebean-maven-plugin</artifactId>
          <version>${ebean-maven-plugin.version}</version>
          <executions>
            <execution>
              <phase>process-classes</phase>
              <configuration>
                <classSource>${project.build.outputDirectory}</classSource>
                <classDestination>${project.build.outputDirectory}</classDestination>
                <packages>${ebean.agent.packages}</packages>
                <transformArgs>${ebean.agent.args}</transformArgs>
              </configuration>
              <goals>
                <goal>enhance</goal>
              </goals>
            </execution>
          </executions>
        </plugin>

        <!-- shade -->
        <plugin>
          <groupId>org.apache.maven.plugins</groupId>
          <artifactId>maven-shade-plugin</artifactId>
          <version>${maven-shade-plugin.version}</version>
          <configuration>
            <createDependencyReducedPom>false</createDependencyReducedPom>
            <filters>
              <filter>
                <artifact>*:*</artifact>
                <excludes>
                  <exclude>META-INF/*.SF</exclude>
                  <exclude>META-INF/*.DSA</exclude>
                  <exclude>META-INF/*.RSA</exclude>
                  <exclude>LICENSE</exclude>
                  <exclude>LICENSE.txt</exclude>
                  <exclude>NOTICE</exclude>
                  <exclude>about.html</exclude>
                  <exclude>jetty-dir.css</exclude>
                </excludes>
              </filter>
              <filter>
                <artifact>org.jooby:jooby</artifact>
                <excludes>
                  <exclude>*.sh</exclude>
                </excludes>
              </filter>
            </filters>
          </configuration>
          <executions>
            <execution>
              <id>fat-jar</id>
              <phase>package</phase>
              <goals>
                <goal>shade</goal>
              </goals>
              <configuration>
                <transformers>
                  <transformer implementation="org.apache.maven.plugins.shade.resource.ServicesResourceTransformer" />
                  <transformer implementation="org.apache.maven.plugins.shade.resource.ManifestResourceTransformer">
                    <mainClass>${application.class}</mainClass>
                  </transformer>
                </transformers>
              </configuration>
            </execution>
          </executions>
        </plugin>

        <!-- ant plugin -->
        <plugin>
          <groupId>org.apache.maven.plugins</groupId>
          <artifactId>maven-antrun-plugin</artifactId>
          <version>${maven-antrun-plugin.version}</version>
          <dependencies>
            <dependency>
              <groupId>org.apache.ant</groupId>
              <artifactId>ant</artifactId>
              <version>1.9.4</version>
            </dependency>
          </dependencies>
        </plugin>

        <!-- jooby assemblies -->
        <plugin>
          <groupId>org.apache.maven.plugins</groupId>
          <artifactId>maven-assembly-plugin</artifactId>
          <version>${maven-assembly-plugin.version}</version>
          <dependencies>
            <dependency>
              <groupId>org.jooby</groupId>
              <artifactId>jooby-dist</artifactId>
              <version>${jooby.version}</version>
            </dependency>
          </dependencies>
        </plugin>
      </plugins>
    </pluginManagement>

  </build>

  <profiles>
    <profile>
      <!-- We enable all these plugins by default. -->
      <id>development</id>
      <activation>
        <file>
          <exists>pom.xml</exists>
        </file>
      </activation>
      <build>
        <plugins>

          <!-- Force maven-3.x and java-1.8 -->
          <plugin>
            <groupId>org.apache.maven.plugins</groupId>
            <artifactId>maven-enforcer-plugin</artifactId>
            <version>${maven-enforcer-plugin.version}</version>
            <executions>
              <execution>
                <id>enforce-versions</id>
                <goals>
                  <goal>enforce</goal>
                </goals>
                <configuration>
                  <rules>
                    <requireMavenVersion>
                      <version>[3.0,)</version>
                    </requireMavenVersion>
                    <requireJavaVersion>
                      <version>${java.source.version}</version>
                    </requireJavaVersion>
                  </rules>
                </configuration>
              </execution>
            </executions>
          </plugin>

          <!-- We're on 1.8 -->
          <plugin>
            <artifactId>maven-compiler-plugin</artifactId>
            <version>${maven-compiler-plugin.version}</version>
            <configuration>
              <source>${java.source.version}</source>
              <target>${java.source.version}</target>
              <encoding>${project.build.sourceEncoding}</encoding>
              <compilerArgs>
                <arg>-parameters</arg>
              </compilerArgs>
              <!-- eclipse compiler <debuglevel>lines,vars,source</debuglevel> <compilerId>eclipse</compilerId> 
                <compilerArguments> <org.eclipse.jdt.core.compiler.codegen.methodParameters>generate</org.eclipse.jdt.core.compiler.codegen.methodParameters> 
                <org.eclipse.jdt.core.compiler.debug.lineNumber>generate</org.eclipse.jdt.core.compiler.debug.lineNumber> 
                <org.eclipse.jdt.core.compiler.debug.localVariable>generate</org.eclipse.jdt.core.compiler.debug.localVariable> 
                <org.eclipse.jdt.core.compiler.debug.sourceFile>generate</org.eclipse.jdt.core.compiler.debug.sourceFile> 
                <org.eclipse.jdt.core.compiler.codegen.inlineJsrBytecode>enabled</org.eclipse.jdt.core.compiler.codegen.inlineJsrBytecode> 
                <org.eclipse.jdt.core.compiler.codegen.unusedLocal>preserve</org.eclipse.jdt.core.compiler.codegen.unusedLocal> 
                <org.eclipse.jdt.core.compiler.compliance>1.8</org.eclipse.jdt.core.compiler.compliance> <org.eclipse.jdt.core.compiler.source>1.8</org.eclipse.jdt.core.compiler.source> 
                <org.eclipse.jdt.core.compiler.codegen.targetPlatform>1.8</org.eclipse.jdt.core.compiler.codegen.targetPlatform> 
                <encoding>UTF-8</encoding> </compilerArguments> -->
            </configuration>
            <dependencies>
              <dependency>
                <groupId>org.codehaus.plexus</groupId>
                <artifactId>plexus-compiler-eclipse</artifactId>
                <version>2.7</version>
              </dependency>
            </dependencies>
          </plugin>

          <plugin>
            <groupId>org.apache.maven.plugins</groupId>
            <artifactId>maven-resources-plugin</artifactId>
            <version>${maven-resources-plugin.version}</version>
          </plugin>

          <!-- Source code -->
          <plugin>
            <groupId>org.apache.maven.plugins</groupId>
            <artifactId>maven-source-plugin</artifactId>
            <version>${maven-source-plugin.version}</version>
          </plugin>

          <!-- Surefire: unit test -->
          <plugin>
            <groupId>org.apache.maven.plugins</groupId>
            <artifactId>maven-surefire-plugin</artifactId>
            <version>${maven-surefire-plugin.version}</version>
          </plugin>
        </plugins>
      </build>
    </profile>

    <!-- Hack for m2e(Eclipse)/IDEA -->
    <profile>
      <id>IDE</id>
      <dependencies>
        <!-- ASM -->
        <dependency>
          <groupId>org.ow2.asm</groupId>
          <artifactId>asm</artifactId>
          <optional>false</optional>
        </dependency>

        <dependency>
          <groupId>org.jooby</groupId>
          <artifactId>jooby-netty</artifactId>
        </dependency>

        <dependency>
          <groupId>org.jooby</groupId>
          <artifactId>jooby-jackson</artifactId>
        </dependency>

        <dependency>
          <groupId>com.fasterxml.jackson.module</groupId>
          <artifactId>jackson-module-kotlin</artifactId>
        </dependency>
      </dependencies>
    </profile>

    <profile>
      <id>stork</id>
      <activation>
        <file>
          <exists>${basedir}${file.separator}src${file.separator}etc${file.separator}stork.yml
          </exists>
        </file>
      </activation>
      <properties>
        <stork-src>${basedir}${file.separator}src${file.separator}etc</stork-src>
        <inputFiles>${basedir}${file.separator}target${file.separator}stork-launchers</inputFiles>
      </properties>
      <build>
        <plugins>
          <plugin>
            <artifactId>maven-resources-plugin</artifactId>
            <version>${maven-resources-plugin.version}</version>
            <executions>
              <execution>
                <phase>package</phase>
                <goals>
                  <goal>copy-resources</goal>
                </goals>
                <configuration>
                  <outputDirectory>${inputFiles}</outputDirectory>
                  <resources>
                    <resource>
                      <directory>${stork-src}</directory>
                      <filtering>true</filtering>
                      <includes>
                        <include>stork.yml</include>
                      </includes>
                    </resource>
                  </resources>
                </configuration>
              </execution>
            </executions>
          </plugin>
          <!-- stork:generate -->
          <plugin>
            <groupId>com.fizzed</groupId>
            <artifactId>fizzed-stork-maven-plugin</artifactId>
            <version>${fizzed-stork-maven-plugin.version}</version>
            <executions>
              <execution>
                <phase>package</phase>
                <goals>
                  <goal>generate</goal>
                </goals>
              </execution>
            </executions>
          </plugin>
          <plugin>
            <groupId>org.apache.maven.plugins</groupId>
            <artifactId>maven-assembly-plugin</artifactId>
            <version>${maven-assembly-plugin.version}</version>
            <executions>
              <execution>
                <id>jooby.stork</id>
                <phase>package</phase>
                <goals>
                  <goal>single</goal>
                </goals>
                <configuration>
                  <appendAssemblyId>false</appendAssemblyId>
                  <finalName>${project.artifactId}-${project.version}.stork</finalName>
                  <descriptorRefs>
                    <descriptorRef>jooby.stork</descriptorRef>
                  </descriptorRefs>
                </configuration>
              </execution>
            </executions>
          </plugin>
        </plugins>
      </build>
    </profile>

    <profile>
      <id>static-assets</id>
      <activation>
        <file>
          <exists>
            ${basedir}${file.separator}src${file.separator}etc${file.separator}assets.activator
          </exists>
        </file>
      </activation>
      <build>
        <plugins>
          <plugin>
            <groupId>org.apache.maven.plugins</groupId>
            <artifactId>maven-assembly-plugin</artifactId>
            <version>${maven-assembly-plugin.version}</version>
            <executions>
              <execution>
                <phase>package</phase>
                <id>jooby.static</id>
                <goals>
                  <goal>single</goal>
                </goals>
                <configuration>
                  <appendAssemblyId>false</appendAssemblyId>
                  <finalName>${project.artifactId}-${project.version}.static</finalName>
                  <descriptorRefs>
                    <descriptorRef>jooby.static</descriptorRef>
                  </descriptorRefs>
                </configuration>
              </execution>
            </executions>
          </plugin>
        </plugins>
      </build>
    </profile>

    <profile>
      <id>war</id>
      <activation>
        <file>
          <exists>${basedir}${file.separator}src${file.separator}etc${file.separator}war.activator
          </exists>
        </file>
      </activation>
      <properties>
        <war.maxRequestSize>204800</war.maxRequestSize>
      </properties>
      <dependencies>
        <dependency>
          <groupId>org.jooby</groupId>
          <artifactId>jooby-servlet</artifactId>
          <version>${jooby.version}</version>
          <scope>provided</scope>
        </dependency>
      </dependencies>
      <build>
        <plugins>
          <plugin>
            <groupId>org.apache.maven.plugins</groupId>
            <artifactId>maven-assembly-plugin</artifactId>
            <version>${maven-assembly-plugin.version}</version>
            <executions>
              <execution>
                <phase>package</phase>
                <id>jooby.war</id>
                <goals>
                  <goal>single</goal>
                </goals>
                <configuration>
                  <appendAssemblyId>false</appendAssemblyId>
                  <finalName>${project.artifactId}-${project.version}</finalName>
                  <descriptorRefs>
                    <descriptorRef>jooby.war</descriptorRef>
                  </descriptorRefs>
                </configuration>
              </execution>
            </executions>
          </plugin>
        </plugins>
      </build>
    </profile>

    <!-- capsule -->
    <profile>
      <id>capsule</id>
      <activation>
        <file>
          <exists>
            ${basedir}${file.separator}src${file.separator}etc${file.separator}capsule.activator
          </exists>
        </file>
      </activation>
      <properties>
        <capsule.resolve>false</capsule.resolve>
        <capsule.chmod>true</capsule.chmod>
        <capsule.trampoline>false</capsule.trampoline>
        <capsule.JVM-Args>-Xms512m -Xmx512m</capsule.JVM-Args>
        <capsule.types>fat</capsule.types>
        <capsule.caplets>Capsule</capsule.caplets>
      </properties>
      <build>
        <plugins>
          <plugin>
            <groupId>com.github.chrischristo</groupId>
            <artifactId>capsule-maven-plugin</artifactId>
            <version>${capsule-maven-plugin.version}</version>
            <executions>
              <execution>
                <goals>
                  <goal>build</goal>
                </goals>
                <configuration>
                  <appClass>${application.class}</appClass>
                  <types>${capsule.types}</types>
                  <resolve>${capsule.resolve}</resolve>
                  <chmod>${capsule.chmod}</chmod>
                  <trampoline>${capsule.trampoline}</trampoline>
                  <caplets>${capsule.caplets}</caplets>
                  <manifest>
                    <entry>
                      <key>JVM-Args</key>
                      <value>${capsule.JVM-Args}</value>
                    </entry>
                    <entry>
                      <key>Min-Java-Version</key>
                      <value>1.8.0</value>
                    </entry>
                  </manifest>
                </configuration>
              </execution>
            </executions>
          </plugin>
        </plugins>
      </build>
    </profile>

    <profile>
      <id>coverage</id>
      <build>
        <plugins>
          <!-- coveralls -->
          <plugin>
            <groupId>org.eluder.coveralls</groupId>
            <artifactId>coveralls-maven-plugin</artifactId>
            <version>${coveralls-maven-plugin.version}</version>
          </plugin>
        </plugins>
      </build>
    </profile>

    <!-- Public directory -->
    <profile>
      <id>public-directory</id>
      <activation>
        <file>
          <exists>public</exists>
        </file>
      </activation>
      <properties>
        <project.public.directory>public</project.public.directory>
      </properties>
      <build>
        <resources>
          <resource>
            <directory>src/main/resources</directory>
          </resource>
          <resource>
            <directory>${project.public.directory}</directory>
          </resource>
        </resources>
      </build>
    </profile>

    <!-- Config directory -->
    <profile>
      <id>config-directory</id>
      <activation>
        <file>
          <exists>config</exists>
        </file>
      </activation>
      <properties>
        <project.config.directory>config</project.config.directory>
      </properties>
      <build>
        <resources>
          <resource>
            <directory>src/main/resources</directory>
          </resource>
          <resource>
            <directory>${project.config.directory}</directory>
          </resource>
        </resources>
      </build>
    </profile>

    <profile>
      <id>conf-directory</id>
      <activation>
        <file>
          <exists>conf</exists>
        </file>
      </activation>
      <properties>
        <project.conf.directory>conf</project.conf.directory>
      </properties>
      <build>
        <resources>
          <resource>
            <directory>src/main/resources</directory>
          </resource>
          <resource>
            <directory>${project.conf.directory}</directory>
          </resource>
        </resources>
      </build>
    </profile>

    <!-- docker -->
    <profile>
      <id>docker.jar</id>
      <activation>
        <file>
          <exists>
            ${basedir}${file.separator}src${file.separator}etc${file.separator}docker.activator
          </exists>
        </file>
      </activation>
      <properties>
        <docker.expose>8080</docker.expose>
        <docker.targetPath>/</docker.targetPath>
        <docker.directory>${project.build.directory}</docker.directory>
        <docker.include>${project.build.finalName}.jar</docker.include>
      </properties>
      <build>
        <plugins>
          <plugin>
            <groupId>com.spotify</groupId>
            <artifactId>docker-maven-plugin</artifactId>
            <version>${docker-maven-plugin.version}</version>
            <configuration>
              <imageName>${project.artifactId}</imageName>
              <baseImage>openjdk:jre-alpine</baseImage>
              <entryPoint>["java", "-jar", "/${project.build.finalName}.jar"]</entryPoint>
              <exposes>
                <expose>${docker.expose}</expose>
              </exposes>
              <resources>
                <resource>
                  <targetPath>${docker.targetPath}</targetPath>
                  <directory>${docker.directory}</directory>
                  <include>${docker.include}</include>
                </resource>
              </resources>
            </configuration>
          </plugin>
        </plugins>
      </build>
    </profile>

    <profile>
      <id>docker.stork</id>
      <activation>
        <file>
          <exists>
            ${basedir}${file.separator}src${file.separator}etc${file.separator}docker.stork.activator
          </exists>
        </file>
      </activation>
      <properties>
        <docker.expose>8080</docker.expose>
        <docker.targetPath>./</docker.targetPath>
        <docker.workdir>/opt/${project.artifactId}</docker.workdir>
        <docker.directory>${project.build.directory}</docker.directory>
        <docker.include>${project.build.finalName}.stork.zip</docker.include>
      </properties>
      <build>
        <plugins>
          <plugin>
            <groupId>com.spotify</groupId>
            <artifactId>docker-maven-plugin</artifactId>
            <version>${docker-maven-plugin.version}</version>
            <configuration>
              <imageName>${project.artifactId}</imageName>
              <baseImage>openjdk:jre-alpine</baseImage>
              <entryPoint>["bin/${project.artifactId}", "--run"]</entryPoint>
              <workdir>${docker.workdir}</workdir>
              <exposes>
                <expose>${docker.expose}</expose>
              </exposes>
              <runs>
                <run>unzip ${project.build.finalName}.stork.zip</run>
              </runs>
              <resources>
                <resource>
                  <targetPath>${docker.targetPath}</targetPath>
                  <directory>${docker.directory}</directory>
                  <include>${docker.include}</include>
                </resource>
              </resources>
            </configuration>
          </plugin>
        </plugins>
      </build>
    </profile>

    <!-- checkstyle -->
    <profile>
      <id>checkstyle</id>
      <activation>
        <file>
          <exists>
            ${basedir}${file.separator}src${file.separator}etc${file.separator}checkstyle.xml
          </exists>
        </file>
      </activation>
      <properties>
        <checkstyle-file>
          ${basedir}${file.separator}src${file.separator}etc${file.separator}checkstyle.xml
        </checkstyle-file>
        <checkstyle.phase>package</checkstyle.phase>
      </properties>
      <build>
        <plugins>
          <plugin>
            <groupId>org.apache.maven.plugins</groupId>
            <artifactId>maven-checkstyle-plugin</artifactId>
            <version>${maven-checkstyle-plugin.version}</version>
            <configuration>
              <consoleOutput>true</consoleOutput>
              <configLocation>${checkstyle-file}</configLocation>
              <failsOnError>true</failsOnError>
            </configuration>
            <executions>
              <execution>
                <id>checkstyle</id>
                <phase>${checkstyle.phase}</phase>
                <goals>
                  <goal>checkstyle</goal>
                </goals>
              </execution>
            </executions>
          </plugin>
        </plugins>
      </build>
    </profile>

    <profile>
      <id>ebean-activator</id>
      <activation>
        <file>
          <exists>
            ${basedir}${file.separator}src${file.separator}etc${file.separator}ebean.activator
          </exists>
        </file>
      </activation>
      <dependencies>
        <!-- ebean-runtime-enchancer -->
        <dependency>
          <groupId>io.ebean</groupId>
          <artifactId>ebean-agent</artifactId>
          <scope>test</scope>
        </dependency>

        <dependency>
          <groupId>org.avaje</groupId>
          <artifactId>avaje-agentloader</artifactId>
          <scope>test</scope>
        </dependency>
      </dependencies>
      <build>
        <plugins>
          <!-- ebean-enchancer -->
          <plugin>
            <artifactId>ebean-maven-plugin</artifactId>
            <version>${ebean-maven-plugin.version}</version>
          </plugin>
        </plugins>
      </build>
    </profile>

    <!-- QueryDSL for JPA -->
    <profile>
      <id>querydsl-jpa</id>
      <activation>
        <file>
          <exists>
            ${basedir}${file.separator}src${file.separator}etc${file.separator}querydsl-jpa.activator
          </exists>
        </file>
      </activation>
      <properties>
        <querydsl-jpa-apt-file>querydsl-jpa-${querydsl.version}-apt-one-jar.jar
        </querydsl-jpa-apt-file>
        <querydsl-jpa-apt-dir>
          ${settings.localRepository}/com/querydsl/querydsl-jpa/${querydsl.version}
        </querydsl-jpa-apt-dir>
        <querydsl-jpa-apt-path>${querydsl-jpa-apt-dir}/${querydsl-jpa-apt-file}
        </querydsl-jpa-apt-path>
        <querydsl-jpa-output-dir>target/generated-sources</querydsl-jpa-output-dir>
      </properties>
      <build>
        <plugins>
          <plugin>
            <groupId>org.codehaus.mojo</groupId>
            <artifactId>build-helper-maven-plugin</artifactId>
            <version>${build-helper-maven-plugin.version}</version>
            <executions>
              <execution>
                <id>add-querydsl-source</id>
                <phase>generate-sources</phase>
                <goals>
                  <goal>add-source</goal>
                </goals>
                <configuration>
                  <sources>
                    <source>${querydsl-jpa-output-dir}</source>
                  </sources>
                </configuration>
              </execution>
            </executions>
            <dependencies>
              <!-- download apt-one-jar and provides a better Eclipse integration -->
              <dependency>
                <groupId>com.querydsl</groupId>
                <artifactId>querydsl-jpa</artifactId>
                <classifier>apt-one-jar</classifier>
                <version>${querydsl.version}</version>
              </dependency>
            </dependencies>
          </plugin>
          <plugin>
            <groupId>org.apache.maven.plugins</groupId>
            <artifactId>maven-eclipse-plugin</artifactId>
            <configuration>
              <additionalConfig>
                <file>
                  <name>.factorypath</name>
                  <content><![CDATA[<factorypath>
  <factorypathentry kind="EXTJAR" id="${querydsl-jpa-apt-path}" enabled="true" runInBatchMode="false" />
</factorypath>
  ]]>
                  </content>
                </file>
                <file>
                  <name>.settings/org.eclipse.jdt.apt.core.prefs</name>
                  <content><![CDATA[
  eclipse.preferences.version=1
org.eclipse.jdt.apt.aptEnabled=true
org.eclipse.jdt.apt.genSrcDir=${querydsl-jpa-output-dir}
org.eclipse.jdt.apt.reconcileEnabled=true
org.eclipse.jdt.apt.processorOptions/defaultOverwrite=true
   ]]>
                  </content>
                </file>
              </additionalConfig>
            </configuration>
          </plugin>

          <!-- Query DSL -->
          <plugin>
            <groupId>com.mysema.maven</groupId>
            <artifactId>apt-maven-plugin</artifactId>
            <version>${apt-maven-plugin.version}</version>
            <executions>
              <execution>
                <goals>
                  <goal>process</goal>
                </goals>
                <configuration>
                  <outputDirectory>${querydsl-jpa-output-dir}</outputDirectory>
                  <processor>com.querydsl.apt.jpa.JPAAnnotationProcessor</processor>
                  <logOnlyOnError>true</logOnlyOnError>
                </configuration>
              </execution>
            </executions>
            <dependencies>
              <dependency>
                <groupId>com.querydsl</groupId>
                <artifactId>querydsl-apt</artifactId>
                <version>${querydsl.version}</version>
              </dependency>
            </dependencies>
          </plugin>
        </plugins>
      </build>
      <dependencies>
        <!-- Query DSL -->
        <dependency>
          <groupId>com.querydsl</groupId>
          <artifactId>querydsl-jpa</artifactId>
          <version>${querydsl.version}</version>
          <exclusions>
            <exclusion>
              <groupId>cglib</groupId>
              <artifactId>cglib</artifactId>
            </exclusion>
            <exclusion>
              <groupId>net.sourceforge.findbugs</groupId>
              <artifactId>jsr305</artifactId>
            </exclusion>
          </exclusions>
        </dependency>
      </dependencies>
    </profile>

    <!-- license header -->
    <profile>
      <id>license</id>
      <activation>
        <file>
          <exists>${basedir}${file.separator}LICENSE</exists>
        </file>
      </activation>
      <build>
        <plugins>
          <plugin>
            <groupId>com.mycila</groupId>
            <artifactId>license-maven-plugin</artifactId>
            <version>${license-maven-plugin.version}</version>
            <configuration>
              <header>LICENSE</header>
              <strictCheck>true</strictCheck>
              <aggregate>true</aggregate>
              <skipExistingHeaders>false</skipExistingHeaders>
              <includes>
                <include>src/main/java/**/*.java</include>
                <include>src/main/kotlin/**/*.kt</include>
              </includes>
            </configuration>
            <executions>
              <execution>
                <phase>verify</phase>
                <goals>
                  <goal>format</goal>
                </goals>
              </execution>
            </executions>
          </plugin>
        </plugins>
      </build>
    </profile>

    <profile>
      <id>license-multiproject</id>
      <activation>
        <file>
          <exists>${basedir}${file.separator}..${file.separator}LICENSE</exists>
        </file>
      </activation>
      <build>
        <plugins>
          <plugin>
            <groupId>com.mycila</groupId>
            <artifactId>license-maven-plugin</artifactId>
            <version>${license-maven-plugin.version}</version>
            <configuration>
              <header>LICENSE</header>
              <strictCheck>true</strictCheck>
              <skipExistingHeaders>true</skipExistingHeaders>
              <includes>
                <include>src/main/java/**/*.java</include>
              </includes>
            </configuration>
            <executions>
              <execution>
                <phase>verify</phase>
                <goals>
                  <goal>format</goal>
                </goals>
              </execution>
            </executions>
          </plugin>
        </plugins>
      </build>
    </profile>

    <!-- Sonatype OSS release -->
    <profile>
      <id>sonatype-oss-release</id>
      <build>
        <plugins>
          <!-- Source -->
          <plugin>
            <groupId>org.apache.maven.plugins</groupId>
            <artifactId>maven-source-plugin</artifactId>
            <version>${maven-source-plugin.version}</version>
            <executions>
              <execution>
                <id>attach-sources</id>
                <goals>
                  <goal>jar-no-fork</goal>
                </goals>
              </execution>
            </executions>
          </plugin>

          <!-- Javadoc -->
          <plugin>
            <groupId>org.apache.maven.plugins</groupId>
            <artifactId>maven-javadoc-plugin</artifactId>
            <version>${maven-javadoc-plugin.version}</version>
            <executions>
              <execution>
                <id>attach-javadocs</id>
                <goals>
                  <goal>jar</goal>
                </goals>
              </execution>
            </executions>
          </plugin>

          <!-- GPG -->
          <plugin>
            <groupId>org.apache.maven.plugins</groupId>
            <artifactId>maven-gpg-plugin</artifactId>
            <version>${maven-gpg-plugin.version}</version>
            <executions>
              <execution>
                <id>sign-artifacts</id>
                <phase>verify</phase>
                <goals>
                  <goal>sign</goal>
                </goals>
              </execution>
            </executions>
          </plugin>

          <!-- Release plugin -->
          <plugin>
            <groupId>org.apache.maven.plugins</groupId>
            <artifactId>maven-release-plugin</artifactId>
            <version>${maven-release-plugin.version}</version>
            <configuration>
              <mavenExecutorId>forked-path</mavenExecutorId>
              <useReleaseProfile>false</useReleaseProfile>
              <arguments>-Psonatype-oss-release</arguments>
              <autoVersionSubmodules>true</autoVersionSubmodules>
              <tagNameFormat>v@{project.version}</tagNameFormat>
              <scmCommentPrefix>release</scmCommentPrefix>
              <goals>deploy</goals>
            </configuration>
          </plugin>

          <plugin>
            <groupId>org.sonatype.plugins</groupId>
            <artifactId>nexus-staging-maven-plugin</artifactId>
            <version>${nexus-staging-maven-plugin.version}</version>
            <extensions>true</extensions>
            <configuration>
              <serverId>ossrh</serverId>
              <nexusUrl>https://oss.sonatype.org/</nexusUrl>
              <autoReleaseAfterClose>true</autoReleaseAfterClose>
            </configuration>
          </plugin>
        </plugins>
      </build>
    </profile>

    <!-- gh-pages -->
    <profile>
      <id>gh-pages</id>
      <build>
        <plugins>
          <plugin>
            <groupId>org.apache.maven.plugins</groupId>
            <artifactId>maven-site-plugin</artifactId>
            <version>${maven-site-plugin.version}</version>
            <configuration>
              <generateProjectInfo>false</generateProjectInfo>
              <generateReports>false</generateReports>
              <generateSitemap>false</generateSitemap>
            </configuration>
          </plugin>

          <plugin>
            <groupId>org.apache.maven.plugins</groupId>
            <artifactId>maven-javadoc-plugin</artifactId>
            <version>${maven-javadoc-plugin.version}</version>
            <executions>
              <execution>
                <goals>
                  <goal>javadoc</goal>
                </goals>
              </execution>
            </executions>
            <configuration>
              <excludePackageNames>org.jooby.internal:org.jooby.test</excludePackageNames>
              <aggregate>true</aggregate>
              <show>public</show>
            </configuration>
          </plugin>
        </plugins>
      </build>
    </profile>

  </profiles>

  <prerequisites>
    <maven>3.0</maven>
  </prerequisites>

  <properties>
    <!-- Dependencies -->
    <jackson.version>2.8.3</jackson.version>
    <undertow.version>1.4.9.Final</undertow.version>
    <servlet.version>3.1.0</servlet.version>
    <jetty.version>9.4.1.v20170120</jetty.version>
    <netty.version>4.1.8.Final</netty.version>
    <javassist.version>3.20.0-GA</javassist.version>
    <javax.ws.rs-api.version>2.0</javax.ws.rs-api.version>
    <slf4j-api.version>1.7.21</slf4j-api.version>
    <logback-classic.version>1.1.7</logback-classic.version>
    <caffeine.version>2.3.3</caffeine.version>
    <guava.version>19.0</guava.version>
    <guice.version>4.1.0</guice.version>
    <config.version>1.3.1</config.version>
    <handlebars.version>4.0.5</handlebars.version>
    <h2.version>1.4.190</h2.version>
    <mysql-connector-java.version>5.1.38</mysql-connector-java.version>
    <hikariCP.version>2.6.1</hikariCP.version>
    <hibernate.version>5.2.1.Final</hibernate.version>
    <hibernate4.version>4.3.9.Final</hibernate4.version>
    <jsr305.version>3.0.0</jsr305.version>
    <http-client.version>4.5.2</http-client.version>
    <rest-assured.version>3.0.1</rest-assured.version>
    <async-http-client.version>1.9.36</async-http-client.version>
    <cglib.version>3.2.0</cglib.version>
    <asm.version>5.0.3</asm.version>
    <quartz.version>2.2.2</quartz.version>
    <jdbi.version>2.72</jdbi.version>
    <freemarker.version>2.3.23</freemarker.version>
    <camel.version>2.17.0</camel.version>
    <jedis.version>2.8.1</jedis.version>
    <mongo-driver-core.version>3.2.2</mongo-driver-core.version>
    <mongo-java-driver.version>3.2.2</mongo-java-driver.version>
    <mongodb-driver-async.version>${mongo-java-driver.version}</mongodb-driver-async.version>
    <morphia.version>1.1.1</morphia.version>
    <jboss-modules.version>1.4.5.Final</jboss-modules.version>
    <elasticsearch>5.0.0</elasticsearch>
    <hibernate-validator.version>5.1.3.Final</hibernate-validator.version>
    <javax.el-api.version>2.2.5</javax.el-api.version>
    <javax.el-ref.version>2.2.6</javax.el-ref.version>
    <gson.version>2.6.2</gson.version>
    <ehcache.version>2.10.0</ehcache.version>
    <pac4j.version>1.9.5</pac4j.version>
    <swagger.version>1.5.8</swagger.version>
    <swagger-ui.version>2.1.8-M1</swagger-ui.version>
    <commons-lang3.version>3.4</commons-lang3.version>
    <snakeyaml.version>1.15</snakeyaml.version>
    <spymemcached.version>2.12.0</spymemcached.version>
    <aws-java-sdk.version>1.11.43</aws-java-sdk.version>
    <commons-email.version>1.4</commons-email.version>
    <jongo.version>1.2</jongo.version>
    <bson4jackson.version>2.5.0</bson4jackson.version>
    <flyway.version>4.0</flyway.version>
    <hazelcast.version>3.6.1</hazelcast.version>
    <less4j.version>1.13.0</less4j.version>
<<<<<<< HEAD
    <ebean.version>10.1.7</ebean.version>
    <avaje-agentloader.version>2.1.2</avaje-agentloader.version>
    <ebean-agent.version>10.1.6</ebean-agent.version>
    <ebean-maven-plugin.version>10.1.6</ebean-maven-plugin.version>
=======
    <ebean.version>10.1.6</ebean.version>
    <avaje-agentloader.version>2.1.2</avaje-agentloader.version>
    <ebean-agent.version>10.1.2</ebean-agent.version>
    <ebean-maven-plugin.version>10.1.4</ebean-maven-plugin.version>
>>>>>>> cae12cf7
    <akka.version>2.4.11</akka.version>
    <yuicompressor.version>2.4.8</yuicompressor.version>
    <closure-compiler.version>v20150901</closure-compiler.version>
    <jruby.version>9.0.1.0</jruby.version>
    <j2v8.version>4.5.0</j2v8.version>
    <metrics.version>3.1.2</metrics.version>
    <pebble.version>2.2.1</pebble.version>
    <jade4j.version>1.1.4</jade4j.version>
    <jsoup.version>1.8.3</jsoup.version>
    <rxjava.version>1.1.5</rxjava.version>
    <rxjava-string.version>1.1.0</rxjava-string.version>
    <rxjava-math.version>1.0.0</rxjava-math.version>
    <rxjava-jdbc.version>0.7</rxjava-jdbc.version>
    <reactor.version>2.5.0.M3</reactor.version>
    <crash.version>1.3.1</crash.version>
    <groovy.version>2.4.7</groovy.version>
    <thymeleaf.version>3.0.2.RELEASE</thymeleaf.version>
    <rocker.version>0.14.0</rocker.version>
    <kotlin.version>1.1.0</kotlin.version>

    <!-- config -->
    <ebean.agent.packages>**</ebean.agent.packages>
    <ebean.agent.args>debug=0</ebean.agent.args>

    <!-- jooq -->
    <jooq.version>3.7.3</jooq.version>

    <!-- QueryDSL -->
    <querydsl.version>4.0.9</querydsl.version>

    <!-- javaslang -->
    <javaslang.version>2.0.4</javaslang.version>

    <jsitemapgenerator.version>2.1</jsitemapgenerator.version>

    <jfiglet.version>0.0.7</jfiglet.version>
    <couchbase-client.version>2.3.1</couchbase-client.version>
    <cassandra.version>3.0.3</cassandra.version>

    <mongo-driver-driver-rx.version>1.2.0</mongo-driver-driver-rx.version>
    <fast-classpath-scanner.version>2.0.7</fast-classpath-scanner.version>
    <zt-zip.version>1.9</zt-zip.version>
    <batik.version>1.8</batik.version>
    <coverity-escapers.version>1.1.1</coverity-escapers.version>
    <unbescape.version>1.1.3.RELEASE</unbescape.version>

    <!-- Test dependencies -->
    <junit.version>4.12</junit.version>
    <easymock.version>3.2</easymock.version>
    <powermock.version>1.6.4</powermock.version>
    <jacoco.version>0.7.8</jacoco.version>

    <!-- Maven properties -->
    <project.build.sourceEncoding>UTF-8</project.build.sourceEncoding>
    <java.source.version>1.8</java.source.version>
    <maven.build.timestamp.format>yyyy-MM-dd HH:mm:ssa</maven.build.timestamp.format>
    <timestamp>${maven.build.timestamp}</timestamp>

    <!-- Maven plugins -->
    <maven-compiler-plugin.version>3.5</maven-compiler-plugin.version>
    <maven-release-plugin.version>2.5.1</maven-release-plugin.version>
    <maven-source-plugin.version>2.4</maven-source-plugin.version>
    <maven-resources-plugin.version>2.7</maven-resources-plugin.version>
    <maven-javadoc-plugin.version>2.10.1</maven-javadoc-plugin.version>
    <maven-gpg-plugin.version>1.5</maven-gpg-plugin.version>
    <maven-enforcer-plugin.version>1.3.1</maven-enforcer-plugin.version>
    <maven-surefire-plugin.version>2.19.1</maven-surefire-plugin.version>
    <maven-eclipse-plugin.version>2.9</maven-eclipse-plugin.version>
    <maven-java-formatter-plugin.version>0.4</maven-java-formatter-plugin.version>
    <nexus-staging-maven-plugin.version>1.6.5</nexus-staging-maven-plugin.version>
    <maven-jar-plugin.version>2.5</maven-jar-plugin.version>
    <maven-shade-plugin.version>2.3</maven-shade-plugin.version>
    <cobertura-maven-plugin.version>2.7</cobertura-maven-plugin.version>
    <coveralls-maven-plugin.version>3.1.0</coveralls-maven-plugin.version>
    <exec-maven-plugin.version>1.3.2</exec-maven-plugin.version>
    <maven-plugin-api.version>3.3.3</maven-plugin-api.version>
    <maven-project.version>2.2.1</maven-project.version>
    <maven-core.version>3.3.3</maven-core.version>
    <maven-plugin-annotations.version>3.4</maven-plugin-annotations.version>
    <plexus-utils.version>3.0.20</plexus-utils.version>
    <mojo-executor.version>2.2.0</mojo-executor.version>
    <maven-antrun-plugin.version>1.8</maven-antrun-plugin.version>
    <maven-site-plugin.version>3.4</maven-site-plugin.version>
    <license-maven-plugin.version>3.0</license-maven-plugin.version>
    <jacoco-maven-plugin.version>${jacoco.version}</jacoco-maven-plugin.version>
    <maven-assembly-plugin.version>2.5.3</maven-assembly-plugin.version>
    <versions-maven-plugin.version>2.1</versions-maven-plugin.version>
    <maven-deploy-plugin.version>2.8.2</maven-deploy-plugin.version>
    <maven-checkstyle-plugin.version>2.15</maven-checkstyle-plugin.version>
    <apt-maven-plugin.version>1.1.3</apt-maven-plugin.version>
    <build-helper-maven-plugin.version>1.9.1</build-helper-maven-plugin.version>
    <fizzed-stork-maven-plugin.version>1.2.3</fizzed-stork-maven-plugin.version>
    <capsule-maven-plugin.version>1.0.4</capsule-maven-plugin.version>
    <docker-maven-plugin.version>0.4.13</docker-maven-plugin.version>

    <jooby.version>${project.version}</jooby.version>
    <jooby-maven-plugin.version>${jooby.version}</jooby-maven-plugin.version>
  </properties>
</project><|MERGE_RESOLUTION|>--- conflicted
+++ resolved
@@ -1,6 +1,7 @@
 <?xml version="1.0" encoding="UTF-8"?>
-<project xmlns="http://maven.apache.org/POM/4.0.0" xmlns:xsi="http://www.w3.org/2001/XMLSchema-instance"
-  xsi:schemaLocation="http://maven.apache.org/POM/4.0.0 http://maven.apache.org/maven-v4_0_0.xsd">
+<project xmlns="http://maven.apache.org/POM/4.0.0"
+         xmlns:xsi="http://www.w3.org/2001/XMLSchema-instance"
+         xsi:schemaLocation="http://maven.apache.org/POM/4.0.0 http://maven.apache.org/maven-v4_0_0.xsd">
 
   <modelVersion>4.0.0</modelVersion>
   <groupId>org.jooby</groupId>
@@ -1736,7 +1737,6 @@
           <version>${jooby-maven-plugin.version}</version>
         </plugin>
 
-<<<<<<< HEAD
         <!-- kotlin -->
         <plugin>
           <artifactId>kotlin-maven-plugin</artifactId>
@@ -1763,8 +1763,6 @@
           </executions>
         </plugin>
 
-=======
->>>>>>> cae12cf7
         <!-- avaje-enhancer -->
         <plugin>
           <groupId>org.avaje.ebean</groupId>
@@ -2820,17 +2818,10 @@
     <flyway.version>4.0</flyway.version>
     <hazelcast.version>3.6.1</hazelcast.version>
     <less4j.version>1.13.0</less4j.version>
-<<<<<<< HEAD
     <ebean.version>10.1.7</ebean.version>
     <avaje-agentloader.version>2.1.2</avaje-agentloader.version>
     <ebean-agent.version>10.1.6</ebean-agent.version>
     <ebean-maven-plugin.version>10.1.6</ebean-maven-plugin.version>
-=======
-    <ebean.version>10.1.6</ebean.version>
-    <avaje-agentloader.version>2.1.2</avaje-agentloader.version>
-    <ebean-agent.version>10.1.2</ebean-agent.version>
-    <ebean-maven-plugin.version>10.1.4</ebean-maven-plugin.version>
->>>>>>> cae12cf7
     <akka.version>2.4.11</akka.version>
     <yuicompressor.version>2.4.8</yuicompressor.version>
     <closure-compiler.version>v20150901</closure-compiler.version>
