<?xml version="1.0" encoding="UTF-8"?>
<project xmlns="http://maven.apache.org/POM/4.0.0"
         xmlns:xsi="http://www.w3.org/2001/XMLSchema-instance"
         xsi:schemaLocation="http://maven.apache.org/POM/4.0.0 http://maven.apache.org/maven-v4_0_0.xsd">

  <modelVersion>4.0.0</modelVersion>
  <groupId>io.jooby</groupId>
  <artifactId>jooby-project</artifactId>
  <version>3.4.1-SNAPSHOT</version>
  <packaging>pom</packaging>

  <name>jooby-project</name>

  <description>The modular web framework for Java and Kotlin</description>

  <url>https://jooby.io</url>

  <properties>
    <shaded.package>io.jooby.internal.\$shaded</shaded.package>

    <!-- Parser and Renderer -->
    <freemarker.version>2.3.33</freemarker.version>
    <handlebars.version>4.4.0</handlebars.version>
    <jstachio.version>1.3.6</jstachio.version>
    <pebble.version>3.2.2</pebble.version>
    <jackson.version>2.18.0</jackson.version>
    <gson.version>2.11.0</gson.version>
    <jakarta.json.bind-api.version>3.0.1</jakarta.json.bind-api.version>
    <yasson.version>3.0.4</yasson.version>
    <rocker.version>1.4.0</rocker.version>
    <thymeleaf.version>3.1.2.RELEASE</thymeleaf.version>

    <!-- data -->
    <HikariCP.version>6.0.0</HikariCP.version>
    <log4jdbc.version>1.2</log4jdbc.version>
    <hibernate.version>6.6.1.Final</hibernate.version>
    <ebean.version>15.6.0</ebean.version>
    <jdbi.version>3.45.4</jdbi.version>
    <flyway.version>9.22.3</flyway.version>
    <graphql-java.version>22.3</graphql-java.version>
    <lettuce.version>6.4.0.RELEASE</lettuce.version>
    <commons-pool2.version>2.12.0</commons-pool2.version>
    <kafka.version>3.8.0</kafka.version>
    <caffeine.version>3.1.8</caffeine.version>

    <config.version>1.4.3</config.version>

    <!-- dependency injection -->
    <guice.version>7.0.0</guice.version>

    <!-- logging -->
    <logback-classic.version>1.5.8</logback-classic.version>
    <log4j.version>2.24.1</log4j.version>
    <slf4j.version>2.0.16</slf4j.version>

    <!-- communication -->
    <commons-email.version>1.6.0</commons-email.version>

    <!-- util -->
    <metrics.version>4.2.27</metrics.version>

    <!-- jboss modules -->
    <jboss-modules.version>2.1.5.Final</jboss-modules.version>

    <!-- ASM -->
    <asm.version>9.7</asm.version>

    <!-- Server -->
    <undertow.version>2.3.17.Final</undertow.version>
    <jetty.version>12.0.13</jetty.version>
    <netty.version>4.1.113.Final</netty.version>

    <!--OpenAPI-->
    <swagger.version>2.2.24</swagger.version>
    <swagger-parser.version>2.1.22</swagger-parser.version>
    <redoc.version>2.0.0-rc.20</redoc.version>

    <!-- SSL -->
    <conscrypt.version>2.5.2</conscrypt.version>

    <!-- avaje -->
    <avaje.inject.version>10.4</avaje.inject.version>
    <avaje.jsonb.version>2.2</avaje.jsonb.version>
    <avaje.validator.version>2.3</avaje.validator.version>

    <!-- jakarta -->
    <jakarta.inject.version>2.0.1</jakarta.inject.version>
    <jakarta.validation.version>3.1.0</jakarta.validation.version>
    <jakarta.ws.rs-api.version>4.0.0</jakarta.ws.rs-api.version>
    <spotbugs-annotations.version>4.8.6</spotbugs-annotations.version>

    <!-- Misc -->
    <okhttp.version>4.12.0</okhttp.version>
    <jsonwebtoken.version>0.12.6</jsonwebtoken.version>
    <pac4j.version>5.7.0</pac4j.version>
    <quartz.version>2.3.2</quartz.version>
    <cron-utils.version>9.2.1</cron-utils.version>
    <bucket4j-core.version>8.0.1</bucket4j-core.version>
    <aws-java-sdk.version>1.12.772</aws-java-sdk.version>
    <camel.version>4.7.0</camel.version>
    <jasypt.version>1.9.3</jasypt.version>

    <commons-io.version>2.17.0</commons-io.version>

    <!-- Kotlin -->
    <kotlin.version>2.0.20</kotlin.version>
    <kotlinx-coroutines-core.version>1.9.0</kotlinx-coroutines-core.version>
    <kotlin.compiler.incremental>true</kotlin.compiler.incremental>

    <!-- Test dependencies -->
    <jacoco.version>0.8.12</jacoco.version>
    <junit.version>5.11.1</junit.version>
    <rest-assured.version>5.5.0</rest-assured.version>
<<<<<<< HEAD
    <mockito.version>5.13.0</mockito.version>
    <assertj-core.version>3.26.3</assertj-core.version>
    <guava.version>33.3.0-jre</guava.version>
=======
    <mockito.version>5.14.0</mockito.version>
    <guava.version>33.3.1-jre</guava.version>
>>>>>>> 352bdde5

    <auto-service.version>1.1.1</auto-service.version>
    <compile-testing.version>0.21.0</compile-testing.version>
    <truth.version>1.4.4</truth.version>

    <!-- Gradle plugins -->
    <gradle-core.version>2.6</gradle-core.version>
    <gradle-plugins.version>0.9-rc-1</gradle-plugins.version>
    <gradle-tooling-api.version>2.6</gradle-tooling-api.version>

    <!-- Maven plugins -->
    <jacoco-maven-plugin.version>${jacoco.version}</jacoco-maven-plugin.version>
    <maven-antrun-plugin.version>3.1.0</maven-antrun-plugin.version>
    <maven-archetype-plugin.version>3.2.0</maven-archetype-plugin.version>
    <maven-assembly-plugin.version>3.7.1</maven-assembly-plugin.version>
    <maven-tiles-plugin.version>2.40</maven-tiles-plugin.version>
    <maven-compiler-plugin.version>3.13.0</maven-compiler-plugin.version>
    <maven-core.version>3.9.9</maven-core.version>
    <maven-deploy-plugin.version>3.1.3</maven-deploy-plugin.version>
    <maven-enforcer-plugin.version>3.5.0</maven-enforcer-plugin.version>
    <maven-gpg-plugin.version>3.2.7</maven-gpg-plugin.version>
    <maven-jar-plugin.version>3.4.2</maven-jar-plugin.version>
    <maven-javadoc-plugin.version>3.10.0</maven-javadoc-plugin.version>
    <archetype-packaging.version>3.2.1</archetype-packaging.version>
    <maven-plugin-annotations.version>3.15.0</maven-plugin-annotations.version>
    <maven-plugin-api.version>3.9.9</maven-plugin-api.version>
    <maven-plugin-plugin.version>3.15.0</maven-plugin-plugin.version>
    <maven-project.version>2.2.1</maven-project.version>
    <maven-resources-plugin.version>3.3.1</maven-resources-plugin.version>
    <maven-shade-plugin.version>3.6.0</maven-shade-plugin.version>
    <maven-site-plugin.version>3.8.2</maven-site-plugin.version>
    <maven-source-plugin.version>3.3.1</maven-source-plugin.version>
    <maven-surefire-plugin.version>3.5.0</maven-surefire-plugin.version>
    <mojo-executor.version>2.3.1</mojo-executor.version>
    <nexus-staging-maven-plugin.version>1.7.0</nexus-staging-maven-plugin.version>
    <plexus-utils.version>4.0.2</plexus-utils.version>
    <stork-maven-plugin.version>3.1.3</stork-maven-plugin.version>
    <versions-maven-plugin.version>2.17.1</versions-maven-plugin.version>
    <exec-maven-plugin.version>3.4.1</exec-maven-plugin.version>
    <maven-dependency-plugin.version>3.1.2</maven-dependency-plugin.version>
    <frontend-maven-plugin.version>1.15.1</frontend-maven-plugin.version>
    <node.version>v20.17.0</node.version>
    <npm.version>10.8.3</npm.version>
    <moditec.version>1.2.2.Final</moditec.version>

    <!-- Jooby  -->
    <jooby.version>${project.version}</jooby.version>
    <jooby-maven-plugin.version>${jooby.version}</jooby-maven-plugin.version>
    <javadoc.excludes>io.jooby.internal.*</javadoc.excludes>

    <maven.compiler.source>17</maven.compiler.source>
    <maven.compiler.target>17</maven.compiler.target>
    <maven.compiler.release>17</maven.compiler.release>
    <!--  Javadoc is too strict in 17, don't fail on error -->
    <maven.javadoc.failOnError>false</maven.javadoc.failOnError>
    <maven.build.timestamp.format>yyyy-MM-dd HH:mm:ssa</maven.build.timestamp.format>
    <project.build.outputTimestamp>2024-09-22T15:25:52Z</project.build.outputTimestamp>
    <project.build.sourceEncoding>UTF-8</project.build.sourceEncoding>
    <timestamp>${maven.build.timestamp}</timestamp>

    <pre-commit-hook>etc${file.separator}source${file.separator}formatter.sh</pre-commit-hook>

    <sonar.projectKey>jooby-project_jooby</sonar.projectKey>
    <sonar.moduleKey>${project.groupId}:${project.artifactId}</sonar.moduleKey>
    <sonar.organization>jooby-project</sonar.organization>
    <sonar.host.url>https://sonarcloud.io</sonar.host.url>
  </properties>

  <modules>
    <module>jooby</module>
    <module>modules</module>
    <module>tests</module>
  </modules>

  <licenses>
    <license>
      <name>The Apache Software License, Version 2.0</name>
      <url>https://www.apache.org/licenses/LICENSE-2.0</url>
    </license>
  </licenses>

  <developers>
    <developer>
      <id>jknack</id>
      <name>Edgar Espina</name>
      <url>https://github.com/jknack</url>
    </developer>
  </developers>

  <scm>
    <connection>scm:git:git@github.com:jooby-project/jooby.git</connection>
    <developerConnection>scm:git:git@github.com:jooby-project/jooby.git</developerConnection>
    <url>scm:git:git@github.com:jooby-project/jooby.git</url>
  </scm>

  <distributionManagement>
    <snapshotRepository>
      <id>ossrh</id>
      <name>Sonatype Nexus Snapshots</name>
      <url>https://oss.sonatype.org/content/repositories/snapshots/</url>
    </snapshotRepository>
    <repository>
      <id>ossrh</id>
      <name>Nexus Release Repository</name>
      <url>https://oss.sonatype.org/service/local/staging/deploy/maven2/</url>
    </repository>
  </distributionManagement>

  <dependencyManagement>
    <dependencies>
      <dependency>
        <groupId>io.netty</groupId>
        <artifactId>netty-bom</artifactId>
        <version>${netty.version}</version>
        <type>pom</type>
        <scope>import</scope>
      </dependency>
      <dependency>
        <groupId>com.amazonaws</groupId>
        <artifactId>aws-java-sdk-bom</artifactId>
        <version>${aws-java-sdk.version}</version>
        <type>pom</type>
        <scope>import</scope>
      </dependency>
      <!-- https://mvnrepository.com/artifact/org.apache.camel/camel-bom -->
      <dependency>
        <groupId>org.apache.camel</groupId>
        <artifactId>camel-bom</artifactId>
        <version>${camel.version}</version>
        <type>pom</type>
        <scope>import</scope>
      </dependency>
      <!-- Jooby -->
      <dependency>
        <groupId>io.jooby</groupId>
        <artifactId>jooby</artifactId>
        <version>${jooby.version}</version>
      </dependency>

      <dependency>
        <groupId>io.jooby</groupId>
        <artifactId>jooby-kotlin</artifactId>
        <version>${jooby.version}</version>
      </dependency>

      <dependency>
        <groupId>io.jooby</groupId>
        <artifactId>jooby-test</artifactId>
        <version>${jooby.version}</version>
      </dependency>

      <!-- server -->
      <dependency>
        <groupId>io.jooby</groupId>
        <artifactId>jooby-undertow</artifactId>
        <version>${jooby.version}</version>
      </dependency>

      <dependency>
        <groupId>io.jooby</groupId>
        <artifactId>jooby-netty</artifactId>
        <version>${jooby.version}</version>
      </dependency>

      <dependency>
        <groupId>io.jooby</groupId>
        <artifactId>jooby-jetty</artifactId>
        <version>${jooby.version}</version>
      </dependency>

      <dependency>
        <groupId>io.jooby</groupId>
        <artifactId>jooby-log4j</artifactId>
        <version>${jooby.version}</version>
      </dependency>

      <dependency>
        <groupId>io.jooby</groupId>
        <artifactId>jooby-logback</artifactId>
        <version>${jooby.version}</version>
      </dependency>

      <dependency>
        <groupId>io.jooby</groupId>
        <artifactId>jooby-jackson</artifactId>
        <version>${jooby.version}</version>
      </dependency>

      <dependency>
        <groupId>io.jooby</groupId>
        <artifactId>jooby-gson</artifactId>
        <version>${jooby.version}</version>
      </dependency>

      <dependency>
        <groupId>io.jooby</groupId>
        <artifactId>jooby-avaje-jsonb</artifactId>
        <version>${jooby.version}</version>
      </dependency>

      <dependency>
        <groupId>io.jooby</groupId>
        <artifactId>jooby-openapi</artifactId>
        <version>${jooby.version}</version>
      </dependency>

      <dependency>
        <groupId>io.jooby</groupId>
        <artifactId>jooby-swagger-ui</artifactId>
        <version>${jooby.version}</version>
      </dependency>

      <dependency>
        <groupId>io.jooby</groupId>
        <artifactId>jooby-redoc</artifactId>
        <version>${jooby.version}</version>
      </dependency>

      <dependency>
        <groupId>io.jooby</groupId>
        <artifactId>jooby-kafka</artifactId>
        <version>${jooby.version}</version>
      </dependency>

      <dependency>
        <groupId>io.jooby</groupId>
        <artifactId>jooby-hikari</artifactId>
        <version>${jooby.version}</version>
      </dependency>

      <dependency>
        <groupId>io.jooby</groupId>
        <artifactId>jooby-flyway</artifactId>
        <version>${jooby.version}</version>
      </dependency>

      <dependency>
        <groupId>io.jooby</groupId>
        <artifactId>jooby-avaje-validator</artifactId>
        <version>${jooby.version}</version>
      </dependency>

      <dependency>
        <groupId>io.jooby</groupId>
        <artifactId>jooby-hibernate</artifactId>
        <version>${jooby.version}</version>
      </dependency>

      <dependency>
        <groupId>io.jooby</groupId>
        <artifactId>jooby-ebean</artifactId>
        <version>${jooby.version}</version>
      </dependency>

      <dependency>
        <groupId>io.jooby</groupId>
        <artifactId>jooby-jdbi</artifactId>
        <version>${jooby.version}</version>
      </dependency>

      <dependency>
        <groupId>io.jooby</groupId>
        <artifactId>jooby-handlebars</artifactId>
        <version>${jooby.version}</version>
      </dependency>

      <dependency>
        <groupId>io.jooby</groupId>
        <artifactId>jooby-jstachio</artifactId>
        <version>${jooby.version}</version>
      </dependency>

      <dependency>
        <groupId>io.jooby</groupId>
        <artifactId>jooby-jte</artifactId>
        <version>${jooby.version}</version>
      </dependency>

      <dependency>
        <groupId>io.jooby</groupId>
        <artifactId>jooby-pebble</artifactId>
        <version>${jooby.version}</version>
      </dependency>

      <dependency>
        <groupId>io.jooby</groupId>
        <artifactId>jooby-rocker</artifactId>
        <version>${jooby.version}</version>
      </dependency>

      <dependency>
        <groupId>io.jooby</groupId>
        <artifactId>jooby-freemarker</artifactId>
        <version>${jooby.version}</version>
      </dependency>

      <dependency>
        <groupId>io.jooby</groupId>
        <artifactId>jooby-thymeleaf</artifactId>
        <version>${jooby.version}</version>
      </dependency>

      <dependency>
        <groupId>io.jooby</groupId>
        <artifactId>jooby-pac4j</artifactId>
        <version>${jooby.version}</version>
      </dependency>

      <dependency>
        <groupId>io.jooby</groupId>
        <artifactId>jooby-graphql</artifactId>
        <version>${jooby.version}</version>
      </dependency>

      <dependency>
        <groupId>io.jooby</groupId>
        <artifactId>jooby-graphiql</artifactId>
        <version>${jooby.version}</version>
      </dependency>

      <dependency>
        <groupId>io.jooby</groupId>
        <artifactId>jooby-graphql-playground</artifactId>
        <version>${jooby.version}</version>
      </dependency>

      <dependency>
        <groupId>io.jooby</groupId>
        <artifactId>jooby-guice</artifactId>
        <version>${jooby.version}</version>
      </dependency>

      <dependency>
        <groupId>io.jooby</groupId>
        <artifactId>jooby-run</artifactId>
        <version>${jooby.version}</version>
      </dependency>

      <dependency>
        <groupId>io.jooby</groupId>
        <artifactId>jooby-commons-email</artifactId>
        <version>${jooby.version}</version>
      </dependency>

      <dependency>
        <groupId>io.jooby</groupId>
        <artifactId>jooby-cli</artifactId>
        <version>${jooby.version}</version>
      </dependency>

      <dependency>
        <groupId>io.jooby</groupId>
        <artifactId>jooby-apt</artifactId>
        <version>${jooby.version}</version>
      </dependency>

      <dependency>
        <groupId>io.jooby</groupId>
        <artifactId>jooby-jwt</artifactId>
        <version>${jooby.version}</version>
      </dependency>

      <dependency>
        <groupId>io.jooby</groupId>
        <artifactId>jooby-awssdk-v1</artifactId>
        <version>${jooby.version}</version>
      </dependency>

      <dependency>
        <groupId>io.jooby</groupId>
        <artifactId>jooby-quartz</artifactId>
        <version>${jooby.version}</version>
      </dependency>

      <dependency>
        <groupId>io.jooby</groupId>
        <artifactId>jooby-whoops</artifactId>
        <version>${jooby.version}</version>
      </dependency>

      <dependency>
        <groupId>io.jooby</groupId>
        <artifactId>jooby-metrics</artifactId>
        <version>${jooby.version}</version>
      </dependency>

      <dependency>
        <groupId>io.jooby</groupId>
        <artifactId>jooby-node</artifactId>
        <version>${jooby.version}</version>
      </dependency>

      <dependency>
        <groupId>io.jooby</groupId>
        <artifactId>jooby-maven-plugin</artifactId>
        <version>${jooby.version}</version>
      </dependency>

      <dependency>
        <groupId>io.jooby</groupId>
        <artifactId>jooby-gradle-plugin</artifactId>
        <version>${jooby.version}</version>
      </dependency>

      <dependency>
        <groupId>io.jooby</groupId>
        <artifactId>jooby-redis</artifactId>
        <version>${jooby.version}</version>
      </dependency>

      <dependency>
        <groupId>io.jooby</groupId>
        <artifactId>jooby-caffeine</artifactId>
        <version>${jooby.version}</version>
      </dependency>

      <dependency>
        <groupId>io.jooby</groupId>
        <artifactId>jooby-camel</artifactId>
        <version>${jooby.version}</version>
      </dependency>

      <dependency>
        <groupId>io.jooby</groupId>
        <artifactId>jooby-jasypt</artifactId>
        <version>${jooby.version}</version>
      </dependency>

      <dependency>
        <groupId>com.github.ben-manes.caffeine</groupId>
        <artifactId>caffeine</artifactId>
        <version>${caffeine.version}</version>
      </dependency>

      <dependency>
        <groupId>io.jooby</groupId>
        <artifactId>jooby-conscrypt</artifactId>
        <version>${jooby.version}</version>
      </dependency>

      <dependency>
        <groupId>io.jooby</groupId>
        <artifactId>jooby-yasson</artifactId>
        <version>${jooby.version}</version>
      </dependency>

      <dependency>
        <groupId>io.jooby</groupId>
        <artifactId>jooby-graphiql-playground</artifactId>
        <version>${jooby.version}</version>
      </dependency>

      <!-- ASM -->
      <dependency>
        <groupId>org.ow2.asm</groupId>
        <artifactId>asm</artifactId>
        <version>${asm.version}</version>
      </dependency>

      <dependency>
        <groupId>org.ow2.asm</groupId>
        <artifactId>asm-util</artifactId>
        <version>${asm.version}</version>
      </dependency>

      <!-- JAXRS -->
      <dependency>
        <groupId>jakarta.ws.rs</groupId>
        <artifactId>jakarta.ws.rs-api</artifactId>
        <version>${jakarta.ws.rs-api.version}</version>
      </dependency>

      <!-- config -->
      <dependency>
        <groupId>com.typesafe</groupId>
        <artifactId>config</artifactId>
        <version>${config.version}</version>
      </dependency>

      <!-- gson -->
      <dependency>
        <groupId>com.google.code.gson</groupId>
        <artifactId>gson</artifactId>
        <version>${gson.version}</version>
      </dependency>

      <dependency>
        <groupId>jakarta.json.bind</groupId>
        <artifactId>jakarta.json.bind-api</artifactId>
        <version>${jakarta.json.bind-api.version}</version>
      </dependency>

      <dependency>
        <groupId>org.eclipse</groupId>
        <artifactId>yasson</artifactId>
        <version>${yasson.version}</version>
      </dependency>

      <!-- Jackson 2.x -->
      <dependency>
        <groupId>com.fasterxml.jackson.core</groupId>
        <artifactId>jackson-core</artifactId>
        <version>${jackson.version}</version>
      </dependency>

      <dependency>
        <groupId>com.fasterxml.jackson.core</groupId>
        <artifactId>jackson-databind</artifactId>
        <version>${jackson.version}</version>
      </dependency>

      <dependency>
        <groupId>com.fasterxml.jackson.dataformat</groupId>
        <artifactId>jackson-dataformat-xml</artifactId>
        <version>${jackson.version}</version>
      </dependency>

      <dependency>
        <groupId>com.fasterxml.jackson.datatype</groupId>
        <artifactId>jackson-datatype-jdk8</artifactId>
        <version>${jackson.version}</version>
      </dependency>

      <dependency>
        <groupId>com.fasterxml.jackson.datatype</groupId>
        <artifactId>jackson-datatype-jsr310</artifactId>
        <version>${jackson.version}</version>
      </dependency>

      <dependency>
        <groupId>com.fasterxml.jackson.module</groupId>
        <artifactId>jackson-module-parameter-names</artifactId>
        <version>${jackson.version}</version>
      </dependency>

      <dependency>
        <groupId>com.fasterxml.jackson.dataformat</groupId>
        <artifactId>jackson-dataformat-yaml</artifactId>
        <version>${jackson.version}</version>
      </dependency>

      <dependency>
        <groupId>com.fasterxml.jackson.module</groupId>
        <artifactId>jackson-module-kotlin</artifactId>
        <version>${jackson.version}</version>
      </dependency>

      <dependency>
        <groupId>com.fasterxml.jackson.module</groupId>
        <artifactId>jackson-module-afterburner</artifactId>
        <version>${jackson.version}</version>
      </dependency>

      <dependency>
        <groupId>com.fasterxml.jackson.module</groupId>
        <artifactId>jackson-module-blackbird</artifactId>
        <version>${jackson.version}</version>
      </dependency>

      <dependency>
        <groupId>com.fasterxml.jackson.datatype</groupId>
        <artifactId>jackson-datatype-hibernate5</artifactId>
        <version>${jackson.version}</version>
      </dependency>

      <!-- avaje-inject -->
      <dependency>
        <groupId>io.avaje</groupId>
        <artifactId>avaje-inject</artifactId>
        <version>${avaje.inject.version}</version>
      </dependency>

      <dependency>
        <groupId>io.avaje</groupId>
        <artifactId>avaje-inject-generator</artifactId>
        <version>${avaje.inject.version}</version>
      </dependency>

      <!-- avaje-json -->
      <dependency>
        <groupId>io.avaje</groupId>
        <artifactId>avaje-jsonb</artifactId>
        <version>${avaje.jsonb.version}</version>
      </dependency>

      <dependency>
        <groupId>io.avaje</groupId>
        <artifactId>avaje-jsonb-generator</artifactId>
        <version>${avaje.jsonb.version}</version>
      </dependency>

      <!-- avaje-validator -->
      <dependency>
        <groupId>io.avaje</groupId>
        <artifactId>avaje-validator</artifactId>
        <version>${avaje.validator.version}</version>
      </dependency>

      <dependency>
        <groupId>io.avaje</groupId>
        <artifactId>avaje-validator-generator</artifactId>
        <version>${avaje.validator.version}</version>
      </dependency>

      <!-- Freemarker -->
      <dependency>
        <groupId>org.freemarker</groupId>
        <artifactId>freemarker</artifactId>
        <version>${freemarker.version}</version>
      </dependency>

      <!-- Thymeleaf -->
      <dependency>
        <groupId>org.thymeleaf</groupId>
        <artifactId>thymeleaf</artifactId>
        <version>${thymeleaf.version}</version>
      </dependency>

      <!-- Handlebars -->
      <dependency>
        <groupId>com.github.jknack</groupId>
        <artifactId>handlebars</artifactId>
        <version>${handlebars.version}</version>
      </dependency>

      <!-- JStachio -->
      <dependency>
        <groupId>io.jstach</groupId>
        <artifactId>jstachio</artifactId>
        <version>${jstachio.version}</version>
      </dependency>
      <dependency>
        <groupId>io.jstach</groupId>
        <artifactId>jstachio-apt</artifactId>
        <version>${jstachio.version}</version>
      </dependency>

      <!-- Pebble -->
      <dependency>
        <groupId>io.pebbletemplates</groupId>
        <artifactId>pebble</artifactId>
        <version>${pebble.version}</version>
      </dependency>

      <!-- log4jdbc -->
      <dependency>
        <groupId>com.googlecode.log4jdbc</groupId>
        <artifactId>log4jdbc</artifactId>
        <version>${log4jdbc.version}</version>
      </dependency>

      <!-- Logging System -->
      <dependency>
        <groupId>org.slf4j</groupId>
        <artifactId>slf4j-api</artifactId>
        <version>${slf4j.version}</version>
      </dependency>

      <dependency>
        <groupId>org.slf4j</groupId>
        <artifactId>log4j-over-slf4j</artifactId>
        <version>${slf4j.version}</version>
      </dependency>

      <dependency>
        <groupId>org.slf4j</groupId>
        <artifactId>jcl-over-slf4j</artifactId>
        <version>${slf4j.version}</version>
      </dependency>

      <dependency>
        <groupId>org.slf4j</groupId>
        <artifactId>jul-to-slf4j</artifactId>
        <version>${slf4j.version}</version>
      </dependency>

      <dependency>
        <groupId>ch.qos.logback</groupId>
        <artifactId>logback-classic</artifactId>
        <version>${logback-classic.version}</version>
      </dependency>

      <dependency>
        <groupId>org.apache.logging.log4j</groupId>
        <artifactId>log4j-core</artifactId>
        <version>${log4j.version}</version>
      </dependency>

      <dependency>
        <groupId>org.apache.logging.log4j</groupId>
        <artifactId>log4j-slf4j-impl</artifactId>
        <version>${log4j.version}</version>
      </dependency>

      <!-- commons-io -->
      <dependency>
        <groupId>commons-io</groupId>
        <artifactId>commons-io</artifactId>
        <version>${commons-io.version}</version>
      </dependency>

      <!-- quartz -->
      <dependency>
        <groupId>org.quartz-scheduler</groupId>
        <artifactId>quartz</artifactId>
        <version>${quartz.version}</version>
        <exclusions>
          <exclusion>
            <groupId>com.mchange</groupId>
            <artifactId>c3p0</artifactId>
          </exclusion>
          <exclusion>
            <groupId>com.zaxxer</groupId>
            <artifactId>HikariCP-java7</artifactId>
          </exclusion>
        </exclusions>
      </dependency>

      <!-- https://mvnrepository.com/artifact/com.cronutils/cron-utils -->
      <dependency>
        <groupId>com.cronutils</groupId>
        <artifactId>cron-utils</artifactId>
        <version>${cron-utils.version}</version>
      </dependency>

      <!-- OpenAPI -->
      <dependency>
        <groupId>io.swagger.core.v3</groupId>
        <artifactId>swagger-annotations</artifactId>
        <version>${swagger.version}</version>
      </dependency>

      <dependency>
        <groupId>io.swagger.core.v3</groupId>
        <artifactId>swagger-models</artifactId>
        <version>${swagger.version}</version>
      </dependency>

      <dependency>
        <groupId>io.swagger.parser.v3</groupId>
        <artifactId>swagger-parser</artifactId>
        <version>${swagger-parser.version}</version>
      </dependency>

      <!-- graphql -->
      <dependency>
        <groupId>com.graphql-java</groupId>
        <artifactId>graphql-java</artifactId>
        <version>${graphql-java.version}</version>
      </dependency>

      <dependency>
        <groupId>org.hibernate.orm</groupId>
        <artifactId>hibernate-core</artifactId>
        <version>${hibernate.version}</version>
      </dependency>

      <!-- ebean -->
      <dependency>
        <groupId>io.ebean</groupId>
        <artifactId>ebean</artifactId>
        <version>${ebean.version}</version>
      </dependency>

      <dependency>
        <groupId>io.ebean</groupId>
        <artifactId>ebean-querybean</artifactId>
        <version>${ebean.version}</version>
      </dependency>

      <dependency>
        <groupId>io.ebean</groupId>
        <artifactId>querybean-generator</artifactId>
        <version>${ebean.version}</version>
      </dependency>

      <dependency>
        <groupId>io.ebean</groupId>
        <artifactId>ebean-test</artifactId>
        <version>${ebean.version}</version>
      </dependency>

      <!-- jdbi -->
      <dependency>
        <groupId>org.jdbi</groupId>
        <artifactId>jdbi3-core</artifactId>
        <version>${jdbi.version}</version>
      </dependency>

      <!-- jakarta.inject -->
      <dependency>
        <groupId>jakarta.inject</groupId>
        <artifactId>jakarta.inject-api</artifactId>
        <version>${jakarta.inject.version}</version>
      </dependency>

      <!-- jakarta.validation -->
      <dependency>
        <groupId>jakarta.validation</groupId>
        <artifactId>jakarta.validation-api</artifactId>
        <version>${jakarta.validation.version}</version>
      </dependency>

      <!-- https://mvnrepository.com/artifact/org.flywaydb/flyway-core -->
      <dependency>
        <groupId>org.flywaydb</groupId>
        <artifactId>flyway-core</artifactId>
        <version>${flyway.version}</version>
      </dependency>

      <!-- OKHttp -->
      <dependency>
        <groupId>com.squareup.okhttp3</groupId>
        <artifactId>okhttp</artifactId>
        <version>${okhttp.version}</version>
      </dependency>

      <dependency>
        <groupId>com.squareup.okhttp3</groupId>
        <artifactId>okhttp-sse</artifactId>
        <version>${okhttp.version}</version>
      </dependency>

      <dependency>
        <groupId>com.github.spotbugs</groupId>
        <artifactId>spotbugs-annotations</artifactId>
        <version>${spotbugs-annotations.version}</version>
      </dependency>

      <!-- SSL -->
      <dependency>
        <groupId>org.conscrypt</groupId>
        <artifactId>conscrypt-openjdk-uber</artifactId>
        <version>${conscrypt.version}</version>
      </dependency>

      <!-- Undertow -->
      <dependency>
        <groupId>io.undertow</groupId>
        <artifactId>undertow-core</artifactId>
        <version>${undertow.version}</version>
      </dependency>

      <!-- Jetty -->
      <dependency>
        <groupId>org.eclipse.jetty</groupId>
        <artifactId>jetty-server</artifactId>
        <version>${jetty.version}</version>
      </dependency>

      <dependency>
        <groupId>org.eclipse.jetty.websocket</groupId>
        <artifactId>jetty-websocket-core-server</artifactId>
        <version>${jetty.version}</version>
      </dependency>

      <!-- Netty -->
      <dependency>
        <groupId>io.netty</groupId>
        <artifactId>netty-common</artifactId>
        <version>${netty.version}</version>
      </dependency>

      <dependency>
        <groupId>io.netty</groupId>
        <artifactId>netty-buffer</artifactId>
        <version>${netty.version}</version>
      </dependency>

      <dependency>
        <groupId>io.netty</groupId>
        <artifactId>netty-handler</artifactId>
        <version>${netty.version}</version>
      </dependency>

      <dependency>
        <groupId>io.netty</groupId>
        <artifactId>netty-transport</artifactId>
        <version>${netty.version}</version>
      </dependency>

      <dependency>
        <groupId>io.netty</groupId>
        <artifactId>netty-transport-native-epoll</artifactId>
        <version>${netty.version}</version>
      </dependency>

      <dependency>
        <groupId>io.netty</groupId>
        <artifactId>netty-codec-http</artifactId>
        <version>${netty.version}</version>
      </dependency>

      <dependency>
        <groupId>io.rest-assured</groupId>
        <artifactId>rest-assured</artifactId>
        <version>${rest-assured.version}</version>
      </dependency>

      <!-- Hikari -->
      <dependency>
        <groupId>com.zaxxer</groupId>
        <artifactId>HikariCP</artifactId>
        <version>${HikariCP.version}</version>
      </dependency>

      <!-- Guice -->
      <dependency>
        <groupId>com.google.inject</groupId>
        <artifactId>guice</artifactId>
        <version>${guice.version}</version>
      </dependency>

      <!-- https://mvnrepository.com/artifact/com.github.vladimir-bukhtoyarov/bucket4j-core -->
      <dependency>
        <groupId>com.github.vladimir-bukhtoyarov</groupId>
        <artifactId>bucket4j-core</artifactId>
        <version>${bucket4j-core.version}</version>
      </dependency>

      <dependency>
        <groupId>org.jasypt</groupId>
        <artifactId>jasypt</artifactId>
        <version>${jasypt.version}</version>
      </dependency>

      <!-- Kotlin -->
      <dependency>
        <groupId>org.jetbrains.kotlin</groupId>
        <artifactId>kotlin-stdlib</artifactId>
        <version>${kotlin.version}</version>
      </dependency>

      <dependency>
        <groupId>org.jetbrains.kotlin</groupId>
        <artifactId>kotlin-reflect</artifactId>
        <version>${kotlin.version}</version>
      </dependency>

      <dependency>
        <groupId>org.jetbrains.kotlinx</groupId>
        <artifactId>kotlinx-coroutines-core</artifactId>
        <version>${kotlinx-coroutines-core.version}</version>
      </dependency>

      <!-- rocker -->
      <dependency>
        <groupId>com.fizzed</groupId>
        <artifactId>rocker-runtime</artifactId>
        <version>${rocker.version}</version>
      </dependency>

      <dependency>
        <groupId>com.fizzed</groupId>
        <artifactId>rocker-compiler</artifactId>
        <version>${rocker.version}</version>
      </dependency>

      <!-- jfiglet -->
      <dependency>
        <groupId>com.github.lalyos</groupId>
        <artifactId>jfiglet</artifactId>
        <version>${jfiglet.version}</version>
      </dependency>

      <!-- metrics -->
      <dependency>
        <groupId>io.dropwizard.metrics</groupId>
        <artifactId>metrics-core</artifactId>
        <version>${metrics.version}</version>
      </dependency>

      <dependency>
        <groupId>io.dropwizard.metrics</groupId>
        <artifactId>metrics-healthchecks</artifactId>
        <version>${metrics.version}</version>
      </dependency>

      <dependency>
        <groupId>io.dropwizard.metrics</groupId>
        <artifactId>metrics-jvm</artifactId>
        <version>${metrics.version}</version>
      </dependency>

      <!-- commons email -->
      <dependency>
        <groupId>org.apache.commons</groupId>
        <artifactId>commons-email</artifactId>
        <version>${commons-email.version}</version>
      </dependency>

      <!-- jboss-modules -->
      <dependency>
        <groupId>org.jboss.modules</groupId>
        <artifactId>jboss-modules</artifactId>
        <version>${jboss-modules.version}</version>
      </dependency>

      <!-- auto-service -->
      <dependency>
        <groupId>com.google.auto.service</groupId>
        <artifactId>auto-service</artifactId>
        <version>${auto-service.version}</version>
      </dependency>

      <dependency>
        <groupId>com.google.testing.compile</groupId>
        <artifactId>compile-testing</artifactId>
        <version>${compile-testing.version}</version>
      </dependency>

      <!-- https://mvnrepository.com/artifact/com.google.truth/truth -->
      <dependency>
        <groupId>com.google.truth</groupId>
        <artifactId>truth</artifactId>
        <version>${truth.version}</version>
      </dependency>

      <dependency>
        <groupId>io.jsonwebtoken</groupId>
        <artifactId>jjwt-impl</artifactId>
        <version>${jsonwebtoken.version}</version>
      </dependency>

      <dependency>
        <groupId>io.jsonwebtoken</groupId>
        <artifactId>jjwt-orgjson</artifactId>
        <version>${jsonwebtoken.version}</version>
      </dependency>

      <!-- Test dependencies -->
      <dependency>
        <groupId>org.junit.jupiter</groupId>
        <artifactId>junit-jupiter-api</artifactId>
        <version>${junit.version}</version>
      </dependency>

      <dependency>
        <groupId>org.junit.jupiter</groupId>
        <artifactId>junit-jupiter-engine</artifactId>
        <version>${junit.version}</version>
      </dependency>

      <dependency>
        <groupId>org.junit.jupiter</groupId>
        <artifactId>junit-jupiter-params</artifactId>
        <version>${junit.version}</version>
      </dependency>

      <dependency>
        <groupId>org.assertj</groupId>
        <artifactId>assertj-core</artifactId>
        <version>${assertj-core.version}</version>
      </dependency>

      <dependency>
        <groupId>org.jacoco</groupId>
        <artifactId>org.jacoco.agent</artifactId>
        <classifier>runtime</classifier>
        <version>${jacoco.version}</version>
      </dependency>

      <dependency>
        <groupId>org.mockito</groupId>
        <artifactId>mockito-core</artifactId>
        <version>${mockito.version}</version>
      </dependency>

      <dependency>
        <groupId>org.mockito</groupId>
        <artifactId>mockito-junit-jupiter</artifactId>
        <version>${mockito.version}</version>
      </dependency>

      <!-- Guava -->
      <dependency>
        <groupId>com.google.guava</groupId>
        <artifactId>guava</artifactId>
        <version>${guava.version}</version>
      </dependency>

      <!-- https://mvnrepository.com/artifact/org.pac4j/pac4j-core -->
      <dependency>
        <groupId>org.pac4j</groupId>
        <artifactId>pac4j-core</artifactId>
        <version>${pac4j.version}</version>
      </dependency>

      <dependency>
        <groupId>org.pac4j</groupId>
        <artifactId>pac4j-http</artifactId>
        <version>${pac4j.version}</version>
      </dependency>

      <dependency>
        <groupId>org.pac4j</groupId>
        <artifactId>pac4j-cas</artifactId>
        <version>${pac4j.version}</version>
      </dependency>

      <dependency>
        <groupId>org.pac4j</groupId>
        <artifactId>pac4j-config</artifactId>
        <version>${pac4j.version}</version>
      </dependency>

      <dependency>
        <groupId>org.pac4j</groupId>
        <artifactId>pac4j-jwt</artifactId>
        <version>${pac4j.version}</version>
      </dependency>

      <dependency>
        <groupId>org.pac4j</groupId>
        <artifactId>pac4j-oauth</artifactId>
        <version>${pac4j.version}</version>
      </dependency>

      <dependency>
        <groupId>org.pac4j</groupId>
        <artifactId>pac4j-oidc</artifactId>
        <version>${pac4j.version}</version>
      </dependency>

      <dependency>
        <groupId>org.pac4j</groupId>
        <artifactId>pac4j-openid</artifactId>
        <version>${pac4j.version}</version>
      </dependency>

      <dependency>
        <groupId>org.pac4j</groupId>
        <artifactId>pac4j-saml</artifactId>
        <version>${pac4j.version}</version>
      </dependency>

      <dependency>
        <groupId>org.pac4j</groupId>
        <artifactId>pac4j-ldap</artifactId>
        <version>${pac4j.version}</version>
      </dependency>

      <!-- Lettuce/Redis -->
      <dependency>
        <groupId>io.lettuce</groupId>
        <artifactId>lettuce-core</artifactId>
        <version>${lettuce.version}</version>
      </dependency>

      <dependency>
        <groupId>org.apache.commons</groupId>
        <artifactId>commons-pool2</artifactId>
        <version>${commons-pool2.version}</version>
      </dependency>

      <dependency>
        <groupId>org.apache.kafka</groupId>
        <artifactId>kafka-clients</artifactId>
        <version>${kafka.version}</version>
      </dependency>

      <!-- Maven -->
      <dependency>
        <groupId>org.codehaus.mojo</groupId>
        <artifactId>exec-maven-plugin</artifactId>
        <version>${exec-maven-plugin.version}</version>
      </dependency>

      <dependency>
        <groupId>org.apache.maven</groupId>
        <artifactId>maven-plugin-api</artifactId>
        <version>${maven-plugin-api.version}</version>
      </dependency>

      <dependency>
        <groupId>org.apache.maven</groupId>
        <artifactId>maven-project</artifactId>
        <version>${maven-project.version}</version>
      </dependency>

      <dependency>
        <groupId>org.apache.maven</groupId>
        <artifactId>maven-core</artifactId>
        <version>${maven-core.version}</version>
      </dependency>

      <dependency>
        <groupId>org.apache.maven.plugin-tools</groupId>
        <artifactId>maven-plugin-annotations</artifactId>
        <version>${maven-plugin-annotations.version}</version>
      </dependency>

      <dependency>
        <groupId>org.codehaus.plexus</groupId>
        <artifactId>plexus-utils</artifactId>
        <version>${plexus-utils.version}</version>
      </dependency>
    </dependencies>
  </dependencyManagement>

  <build>

    <plugins>
      <plugin>
        <groupId>org.apache.maven.plugins</groupId>
        <artifactId>maven-compiler-plugin</artifactId>
        <version>${maven-compiler-plugin.version}</version>
        <configuration>
          <encoding>${project.build.sourceEncoding}</encoding>
        </configuration>
      </plugin>

      <plugin>
        <groupId>org.apache.maven.plugins</groupId>
        <artifactId>maven-jar-plugin</artifactId>
        <version>${maven-jar-plugin.version}</version>
        <configuration>
          <archive>
            <manifest>
              <addDefaultImplementationEntries>true</addDefaultImplementationEntries>
              <addDefaultSpecificationEntries>true</addDefaultSpecificationEntries>
            </manifest>
          </archive>
        </configuration>
      </plugin>

      <!-- version plugin -->
      <plugin>
        <groupId>org.codehaus.mojo</groupId>
        <artifactId>versions-maven-plugin</artifactId>
        <version>${versions-maven-plugin.version}</version>
      </plugin>

      <!-- sure-fire -->
      <plugin>
        <groupId>org.apache.maven.plugins</groupId>
        <artifactId>maven-surefire-plugin</artifactId>
        <version>${maven-surefire-plugin.version}</version>
        <configuration>
          <skip>false</skip>
          <includes>
            <include>**/*Test.java</include>
            <include>**/*Tests.java</include>
            <include>**/*Feature.java</include>
            <include>**/*Issue*.java</include>
          </includes>
          <useModulePath>false</useModulePath>
          <systemPropertyVariables>
            <jooby.maven.build>true</jooby.maven.build>
          </systemPropertyVariables>
        </configuration>
      </plugin>

      <!-- Deploy plugin -->
      <plugin>
        <groupId>org.sonatype.plugins</groupId>
        <artifactId>nexus-staging-maven-plugin</artifactId>
        <version>${nexus-staging-maven-plugin.version}</version>
        <extensions>true</extensions>
        <configuration>
          <serverId>ossrh</serverId>
          <nexusUrl>https://oss.sonatype.org/</nexusUrl>
          <autoReleaseAfterClose>true</autoReleaseAfterClose>
        </configuration>
      </plugin>

      <plugin>
        <groupId>org.apache.maven.plugins</groupId>
        <artifactId>maven-deploy-plugin</artifactId>
        <version>${maven-deploy-plugin.version}</version>
      </plugin>
    </plugins>

    <pluginManagement>
      <plugins>
        <!-- jooby maven plugin  -->
        <plugin>
          <groupId>io.jooby</groupId>
          <artifactId>jooby-maven-plugin</artifactId>
          <version>${jooby.version}</version>
        </plugin>
        <!-- kotlin -->
        <plugin>
          <artifactId>kotlin-maven-plugin</artifactId>
          <groupId>org.jetbrains.kotlin</groupId>
          <version>${kotlin.version}</version>
          <configuration>
            <args>
              <arg>-java-parameters</arg>
            </args>
            <jvmTarget>17</jvmTarget>
          </configuration>
          <executions>
            <execution>
              <id>compile</id>
              <goals>
                <goal>compile</goal>
              </goals>
            </execution>

            <execution>
              <id>test-compile</id>
              <goals>
                <goal>test-compile</goal>
              </goals>
            </execution>
          </executions>
        </plugin>

        <!-- shade -->
        <plugin>
          <groupId>org.apache.maven.plugins</groupId>
          <artifactId>maven-shade-plugin</artifactId>
          <version>${maven-shade-plugin.version}</version>
          <configuration>
            <createDependencyReducedPom>false</createDependencyReducedPom>
            <filters>
              <filter>
                <artifact>*:*</artifact>
                <excludes>
                  <exclude>META-INF/MANIFEST.MF</exclude>
                  <exclude>META-INF/*.SF</exclude>
                  <exclude>META-INF/*.DSA</exclude>
                  <exclude>META-INF/*.RSA</exclude>
                  <exclude>META-INF/LICENSE.txt</exclude>
                  <exclude>META-INF/NOTICE.txt</exclude>
                  <exclude>LICENSE</exclude>
                  <exclude>LICENSE.txt</exclude>
                  <exclude>NOTICE</exclude>
                  <exclude>about.html</exclude>
                  <exclude>jetty-dir.css</exclude>
                  <exclude>module-info.class</exclude>
                </excludes>
              </filter>
            </filters>
          </configuration>
        </plugin>
        <plugin>
          <groupId>org.moditect</groupId>
          <artifactId>moditect-maven-plugin</artifactId>
          <version>${moditec.version}</version>
        </plugin>

        <!-- assembly -->
        <plugin>
          <groupId>org.apache.maven.plugins</groupId>
          <artifactId>maven-assembly-plugin</artifactId>
          <version>${maven-assembly-plugin.version}</version>
        </plugin>
        <!-- tiles -->
        <plugin>
          <groupId>io.repaint.maven</groupId>
          <artifactId>tiles-maven-plugin</artifactId>
          <version>${maven-tiles-plugin.version}</version>
        </plugin>

        <!-- ant plugin -->
        <plugin>
          <groupId>org.apache.maven.plugins</groupId>
          <artifactId>maven-antrun-plugin</artifactId>
          <version>${maven-antrun-plugin.version}</version>
          <dependencies>
            <dependency>
              <groupId>org.apache.ant</groupId>
              <artifactId>ant</artifactId>
              <version>1.10.15</version>
            </dependency>
          </dependencies>
        </plugin>

        <plugin>
          <groupId>com.github.eirslett</groupId>
          <artifactId>frontend-maven-plugin</artifactId>
          <version>${frontend-maven-plugin.version}</version>
          <configuration>
            <nodeVersion>${node.version}</nodeVersion>
            <npmVersion>${npm.version}</npmVersion>
          </configuration>
        </plugin>
      </plugins>
    </pluginManagement>

  </build>

  <profiles>
    <profile>
      <id>bom</id>
      <build>
        <plugins>
          <plugin>
            <groupId>org.codehaus.gmaven</groupId>
            <artifactId>groovy-maven-plugin</artifactId>
            <version>2.1.1</version>
            <inherited>false</inherited>
            <executions>
              <execution>
                <id>jooby-bom</id>
                <phase>initialize</phase>
                <goals>
                  <goal>execute</goal>
                </goals>
              </execution>
            </executions>
            <configuration>
              <source>modules/jooby-bom/bom.groovy</source>
            </configuration>
            <dependencies>
              <dependency>
                <groupId>org.codehaus.groovy</groupId>
                <artifactId>groovy-all</artifactId>
                <version>3.0.22</version>
                <type>pom</type>
                <exclusions>
                  <exclusion>
                    <groupId>org.testng</groupId>
                    <artifactId>testng</artifactId>
                  </exclusion>
                </exclusions>
              </dependency>
            </dependencies>
          </plugin>
        </plugins>
      </build>
    </profile>

    <profile>
      <id>git-hooks</id>
      <activation>
        <file>
          <exists>${pre-commit-hook}</exists>
        </file>
      </activation>
      <build>
        <plugins>
          <plugin>
            <groupId>org.apache.maven.plugins</groupId>
            <artifactId>maven-antrun-plugin</artifactId>
            <version>${maven-antrun-plugin.version}</version>
            <executions>
              <execution>
                <id>formatter.sh</id>
                <phase>initialize</phase>
                <configuration>
                  <target>
                    <chmod file="${pre-commit-hook}" perm="755"/>
                  </target>
                </configuration>
                <goals>
                  <goal>run</goal>
                </goals>
              </execution>
            </executions>
          </plugin>
          <!-- Git Hooks -->
          <plugin>
            <groupId>com.rudikershaw.gitbuildhook</groupId>
            <artifactId>git-build-hook-maven-plugin</artifactId>
            <version>3.5.0</version>
            <configuration>
              <installHooks>
                <pre-commit>${pre-commit-hook}</pre-commit>
              </installHooks>
            </configuration>
            <executions>
              <execution>
                <id>install-hooks</id>
                <goals>
                  <goal>install</goal>
                </goals>
              </execution>
            </executions>
          </plugin>
        </plugins>
      </build>
    </profile>

    <profile>
      <!-- We enable all these plugins by default. -->
      <id>development</id>
      <activation>
        <file>
          <exists>pom.xml</exists>
        </file>
      </activation>
      <build>
        <plugins>
          <!-- Force maven-3.x and java-17 -->
          <plugin>
            <groupId>org.apache.maven.plugins</groupId>
            <artifactId>maven-enforcer-plugin</artifactId>
            <version>${maven-enforcer-plugin.version}</version>
            <executions>
              <execution>
                <id>enforce-versions</id>
                <phase>initialize</phase>
                <goals>
                  <goal>enforce</goal>
                </goals>
                <configuration>
                  <failFast>true</failFast>
                  <rules>
                    <requireMavenVersion>
                      <version>[3.8,)</version>
                    </requireMavenVersion>
                    <requireJavaVersion>
                      <version>[${maven.compiler.source},)</version>
                    </requireJavaVersion>
                    <banDuplicatePomDependencyVersions />
                  </rules>
                </configuration>
              </execution>
            </executions>
          </plugin>

          <plugin>
            <groupId>org.apache.maven.plugins</groupId>
            <artifactId>maven-compiler-plugin</artifactId>
            <version>${maven-compiler-plugin.version}</version>
            <configuration>
              <encoding>${project.build.sourceEncoding}</encoding>
              <compilerArgs>
                <arg>-parameters</arg>
              </compilerArgs>
            </configuration>
          </plugin>

          <plugin>
            <groupId>org.apache.maven.plugins</groupId>
            <artifactId>maven-resources-plugin</artifactId>
            <version>${maven-resources-plugin.version}</version>
          </plugin>

          <!-- Source code -->
          <plugin>
            <groupId>org.apache.maven.plugins</groupId>
            <artifactId>maven-source-plugin</artifactId>
            <version>${maven-source-plugin.version}</version>
          </plugin>

          <plugin>
            <groupId>org.apache.maven.plugins</groupId>
            <artifactId>maven-install-plugin</artifactId>
            <version>3.1.3</version>
          </plugin>

          <plugin>
            <groupId>com.diffplug.spotless</groupId>
            <artifactId>spotless-maven-plugin</artifactId>
            <version>2.43.0</version>
            <configuration>
              <upToDateChecking>
                <enabled>true</enabled>
                <indexFile>tmp/spotless</indexFile>
              </upToDateChecking>
              <formats>
                <!-- you can define as many formats as you want, each is independent -->
                <format>
                  <!-- define the files to apply to -->
                  <includes>
                    <include>*.java</include>
                    <include>*.kt</include>
                  </includes>
                  <!-- define the steps to apply to those files -->
                  <trimTrailingWhitespace/>
                  <endWithNewline/>
                </format>
              </formats>
              <java>
                <googleJavaFormat>
                  <reflowLongStrings>true</reflowLongStrings>
                </googleJavaFormat>

                <formatAnnotations />

                <importOrder>
                  <order>java,javax,org,</order>
                </importOrder>

                <licenseHeader>
                  <file>etc${file.separator}source${file.separator}LICENSE</file>
                </licenseHeader>
              </java>
              <kotlin>
                <ktfmt>
                  <style>GOOGLE</style>
                </ktfmt>

                <licenseHeader>
                  <file>etc${file.separator}source${file.separator}LICENSE</file>
                </licenseHeader>
              </kotlin>
            </configuration>
          </plugin>

          <plugin>
            <groupId>org.jacoco</groupId>
            <artifactId>jacoco-maven-plugin</artifactId>
            <version>${jacoco.version}</version>
            <executions>
              <execution>
                <goals>
                  <goal>prepare-agent</goal>
                </goals>
              </execution>
            </executions>
          </plugin>
        </plugins>
      </build>
    </profile>

    <profile>
      <id>module-info.shade</id>
      <activation>
        <file>
          <exists>src${file.separator}etc${file.separator}module-info.activator</exists>
        </file>
      </activation>
      <properties>
        <module-info.shade>${project.build.directory}${file.separator}module-info.shade</module-info.shade>
      </properties>
      <build>
        <plugins>
          <plugin>
            <groupId>org.apache.maven.plugins</groupId>
            <artifactId>maven-antrun-plugin</artifactId>
            <version>${maven-antrun-plugin.version}</version>
            <executions>
              <execution>
                <id>module-info.shade</id>
                <phase>process-resources</phase>
                <configuration>
                  <target>
                    <property name="input" value="src${file.separator}main${file.separator}java${file.separator}module-info.java" />
                    <copy file="${input}" tofile="${module-info.shade}"/>
                    <replaceregexp file="${module-info.shade}" match="(// SHADED:).*" flags="s"  replace="}" />
                  </target>
                </configuration>
                <goals>
                  <goal>run</goal>
                </goals>
              </execution>
            </executions>
          </plugin>

          <plugin>
            <groupId>org.moditect</groupId>
            <artifactId>moditect-maven-plugin</artifactId>
            <version>${moditec.version}</version>
            <executions>
              <execution>
                <id>add-module-infos</id>
                <phase>package</phase>
                <goals>
                  <goal>add-module-info</goal>
                </goals>
                <configuration>
                  <overwriteExistingFiles>true</overwriteExistingFiles>
                  <failOnWarning>false</failOnWarning>
                  <module>
                    <moduleInfoFile>${module-info.shade}</moduleInfoFile>
                  </module>
                </configuration>
              </execution>
            </executions>
          </plugin>
        </plugins>
      </build>
    </profile>

    <!-- VERSIONS -->
    <profile>
      <id>version</id>
      <build>
        <plugins>
          <plugin>
            <groupId>org.codehaus.mojo</groupId>
            <artifactId>versions-maven-plugin</artifactId>
            <version>2.17.1</version>
            <executions>
              <execution>
                <goals>
                  <goal>display-dependency-updates</goal>
                </goals>
                <phase>process-resources</phase>
                <configuration>
                  <outputFile>target/versions</outputFile>
                </configuration>
              </execution>
            </executions>
          </plugin>
        </plugins>
      </build>
    </profile>

    <profile>
      <id>source</id>
      <build>
        <plugins>
          <!-- Source -->
          <plugin>
            <groupId>org.apache.maven.plugins</groupId>
            <artifactId>maven-source-plugin</artifactId>
            <version>${maven-source-plugin.version}</version>
            <executions>
              <execution>
                <id>attach-sources</id>
                <goals>
                  <goal>jar-no-fork</goal>
                </goals>
              </execution>
            </executions>
          </plugin>
          <!-- Javadoc -->
          <plugin>
            <groupId>org.apache.maven.plugins</groupId>
            <artifactId>maven-javadoc-plugin</artifactId>
            <version>${maven-javadoc-plugin.version}</version>
            <configuration>
              <excludePackageNames>${javadoc.excludes}</excludePackageNames>
              <show>public</show>
              <detectJavaApiLink>false</detectJavaApiLink>
              <release>${maven.compiler.release}</release>
            </configuration>
            <executions>
              <execution>
                <id>attach-javadocs</id>
                <goals>
                  <goal>jar</goal>
                </goals>
              </execution>
            </executions>
          </plugin>
        </plugins>
      </build>
    </profile>

    <!-- Sonatype OSS release -->
    <profile>
      <id>central</id>
      <build>
        <plugins>
          <!-- Source -->
          <plugin>
            <groupId>org.apache.maven.plugins</groupId>
            <artifactId>maven-source-plugin</artifactId>
            <version>${maven-source-plugin.version}</version>
            <executions>
              <execution>
                <id>attach-sources</id>
                <goals>
                  <goal>jar-no-fork</goal>
                </goals>
              </execution>
            </executions>
          </plugin>

          <!-- Javadoc -->
          <plugin>
            <groupId>org.apache.maven.plugins</groupId>
            <artifactId>maven-javadoc-plugin</artifactId>
            <version>${maven-javadoc-plugin.version}</version>
            <configuration>
              <excludePackageNames>${javadoc.excludes}</excludePackageNames>
              <show>public</show>
              <detectJavaApiLink>false</detectJavaApiLink>
              <release>${maven.compiler.release}</release>
            </configuration>
            <executions>
              <execution>
                <id>attach-javadocs</id>
                <goals>
                  <goal>jar</goal>
                </goals>
              </execution>
            </executions>
          </plugin>

          <!-- GPG -->
          <plugin>
            <groupId>org.apache.maven.plugins</groupId>
            <artifactId>maven-gpg-plugin</artifactId>
            <version>${maven-gpg-plugin.version}</version>
            <executions>
              <execution>
                <id>sign-artifacts</id>
                <phase>verify</phase>
                <goals>
                  <goal>sign</goal>
                </goals>
                <configuration>
                  <gpgArguments>
                    <arg>--pinentry-mode</arg>
                    <arg>loopback</arg>
                  </gpgArguments>
                </configuration>
              </execution>
            </executions>
          </plugin>

          <!-- Release plugin -->
          <plugin>
            <groupId>org.sonatype.plugins</groupId>
            <artifactId>nexus-staging-maven-plugin</artifactId>
            <version>${nexus-staging-maven-plugin.version}</version>
            <extensions>true</extensions>
            <configuration>
              <serverId>ossrh</serverId>
              <nexusUrl>https://oss.sonatype.org/</nexusUrl>
              <autoReleaseAfterClose>true</autoReleaseAfterClose>
            </configuration>
          </plugin>
        </plugins>
      </build>
    </profile>
  </profiles>
</project><|MERGE_RESOLUTION|>--- conflicted
+++ resolved
@@ -111,14 +111,9 @@
     <jacoco.version>0.8.12</jacoco.version>
     <junit.version>5.11.1</junit.version>
     <rest-assured.version>5.5.0</rest-assured.version>
-<<<<<<< HEAD
-    <mockito.version>5.13.0</mockito.version>
     <assertj-core.version>3.26.3</assertj-core.version>
-    <guava.version>33.3.0-jre</guava.version>
-=======
     <mockito.version>5.14.0</mockito.version>
     <guava.version>33.3.1-jre</guava.version>
->>>>>>> 352bdde5
 
     <auto-service.version>1.1.1</auto-service.version>
     <compile-testing.version>0.21.0</compile-testing.version>
